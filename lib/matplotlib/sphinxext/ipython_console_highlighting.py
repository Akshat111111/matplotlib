"""reST directive for syntax-highlighting ipython interactive sessions.

XXX - See what improvements can be made based on the new (as of Sept 2009)
'pycon' lexer for the python console.  At the very least it will give better
highlighted tracebacks.
"""
<<<<<<< HEAD
from __future__ import absolute_import, division, print_function, unicode_literals
=======
from __future__ import (absolute_import, division, print_function,
                        unicode_literals)
>>>>>>> d5f98765

import six

#-----------------------------------------------------------------------------
# Needed modules

# Standard library
import re

# Third party
from pygments.lexer import Lexer, do_insertions
from pygments.lexers.agile import (PythonConsoleLexer, PythonLexer,
                                   PythonTracebackLexer)
from pygments.token import Comment, Generic

from sphinx import highlighting

#-----------------------------------------------------------------------------
# Global constants
line_re = re.compile('.*?\n')

#-----------------------------------------------------------------------------
# Code begins - classes and functions

class IPythonConsoleLexer(Lexer):
    """
    For IPython console output or doctests, such as:

    .. sourcecode:: ipython

      In [1]: a = 'foo'

      In [2]: a
      Out[2]: 'foo'

      In [3]: print a
      foo

      In [4]: 1 / 0

    Notes:

      - Tracebacks are not currently supported.

      - It assumes the default IPython prompts, not customized ones.
    """

    name = 'IPython console session'
    aliases = ['ipython']
    mimetypes = ['text/x-ipython-console']
    input_prompt = re.compile("(In \[[0-9]+\]: )|(   \.\.\.+:)")
    output_prompt = re.compile("(Out\[[0-9]+\]: )|(   \.\.\.+:)")
    continue_prompt = re.compile("   \.\.\.+:")
    tb_start = re.compile("\-+")

    def get_tokens_unprocessed(self, text):
        pylexer = PythonLexer(**self.options)
        tblexer = PythonTracebackLexer(**self.options)

        curcode = ''
        insertions = []
        for match in line_re.finditer(text):
            line = match.group()
            input_prompt = self.input_prompt.match(line)
            continue_prompt = self.continue_prompt.match(line.rstrip())
            output_prompt = self.output_prompt.match(line)
            if line.startswith("#"):
                insertions.append((len(curcode),
                                   [(0, Comment, line)]))
            elif input_prompt is not None:
                insertions.append((len(curcode),
                                   [(0, Generic.Prompt, input_prompt.group())]))
                curcode += line[input_prompt.end():]
            elif continue_prompt is not None:
                insertions.append((len(curcode),
                                   [(0, Generic.Prompt, continue_prompt.group())]))
                curcode += line[continue_prompt.end():]
            elif output_prompt is not None:
                # Use the 'error' token for output.  We should probably make
                # our own token, but error is typicaly in a bright color like
                # red, so it works fine for our output prompts.
                insertions.append((len(curcode),
                                   [(0, Generic.Error, output_prompt.group())]))
                curcode += line[output_prompt.end():]
            else:
                if curcode:
                    for item in do_insertions(insertions,
                                              pylexer.get_tokens_unprocessed(curcode)):
                        yield item
                        curcode = ''
                        insertions = []
                yield match.start(), Generic.Output, line
        if curcode:
            for item in do_insertions(insertions,
                                      pylexer.get_tokens_unprocessed(curcode)):
                yield item


def setup(app):
    """Setup as a sphinx extension."""

    # This is only a lexer, so adding it below to pygments appears sufficient.
    # But if somebody knows that the right API usage should be to do that via
    # sphinx, by all means fix it here.  At least having this setup.py
    # suppresses the sphinx warning we'd get without it.
    pass

#-----------------------------------------------------------------------------
# Register the extension as a valid pygments lexer
highlighting.lexers['ipython'] = IPythonConsoleLexer()<|MERGE_RESOLUTION|>--- conflicted
+++ resolved
@@ -4,12 +4,8 @@
 'pycon' lexer for the python console.  At the very least it will give better
 highlighted tracebacks.
 """
-<<<<<<< HEAD
-from __future__ import absolute_import, division, print_function, unicode_literals
-=======
 from __future__ import (absolute_import, division, print_function,
                         unicode_literals)
->>>>>>> d5f98765
 
 import six
 
