from io import BytesIO, StringIO
import multiprocessing
import os
from pathlib import Path
import shutil
import subprocess
import sys
import warnings

import numpy as np
import pytest

from matplotlib.font_manager import (
<<<<<<< HEAD
    findfont, findSystemFonts, FontEntry, FontProperties, fontManager,
    json_dump, json_load, get_font, is_opentype_cff_font,
    MSUserFontDirectories, _get_fontconfig_fonts)
=======
    findfont, findSystemFonts, FontEntry, FontProperties, fontManager, json_dump,
    json_load, get_font, is_opentype_cff_font, MSUserFontDirectories,
    _get_fontconfig_fonts, ft2font, ttfFontProperty, cbook)
>>>>>>> 49c6fbe5
from matplotlib import pyplot as plt, rc_context

has_fclist = shutil.which('fc-list') is not None


def test_font_priority():
    with rc_context(rc={
            'font.sans-serif':
            ['cmmi10', 'Bitstream Vera Sans']}):
        font = findfont(FontProperties(family=["sans-serif"]))
    assert Path(font).name == 'cmmi10.ttf'

    # Smoketest get_charmap, which isn't used internally anymore
    font = get_font(font)
    cmap = font.get_charmap()
    assert len(cmap) == 131
    assert cmap[8729] == 30


def test_score_weight():
    assert 0 == fontManager.score_weight("regular", "regular")
    assert 0 == fontManager.score_weight("bold", "bold")
    assert (0 < fontManager.score_weight(400, 400) <
            fontManager.score_weight("normal", "bold"))
    assert (0 < fontManager.score_weight("normal", "regular") <
            fontManager.score_weight("normal", "bold"))
    assert (fontManager.score_weight("normal", "regular") ==
            fontManager.score_weight(400, 400))


def test_json_serialization(tmpdir):
    # Can't open a NamedTemporaryFile twice on Windows, so use a temporary
    # directory instead.
    path = Path(tmpdir, "fontlist.json")
    json_dump(fontManager, path)
    copy = json_load(path)
    with warnings.catch_warnings():
        warnings.filterwarnings('ignore', 'findfont: Font family.*not found')
        for prop in ({'family': 'STIXGeneral'},
                     {'family': 'Bitstream Vera Sans', 'weight': 700},
                     {'family': 'no such font family'}):
            fp = FontProperties(**prop)
            assert (fontManager.findfont(fp, rebuild_if_missing=False) ==
                    copy.findfont(fp, rebuild_if_missing=False))


def test_otf():
    fname = '/usr/share/fonts/opentype/freefont/FreeMono.otf'
    if Path(fname).exists():
        assert is_opentype_cff_font(fname)
    for f in fontManager.ttflist:
        if 'otf' in f.fname:
            with open(f.fname, 'rb') as fd:
                res = fd.read(4) == b'OTTO'
            assert res == is_opentype_cff_font(f.fname)


@pytest.mark.skipif(not has_fclist, reason='no fontconfig installed')
def test_get_fontconfig_fonts():
    assert len(_get_fontconfig_fonts()) > 1


@pytest.mark.parametrize('factor', [2, 4, 6, 8])
def test_hinting_factor(factor):
    font = findfont(FontProperties(family=["sans-serif"]))

    font1 = get_font(font, hinting_factor=1)
    font1.clear()
    font1.set_size(12, 100)
    font1.set_text('abc')
    expected = font1.get_width_height()

    hinted_font = get_font(font, hinting_factor=factor)
    hinted_font.clear()
    hinted_font.set_size(12, 100)
    hinted_font.set_text('abc')
    # Check that hinting only changes text layout by a small (10%) amount.
    np.testing.assert_allclose(hinted_font.get_width_height(), expected,
                               rtol=0.1)


def test_utf16m_sfnt():
    try:
        # seguisbi = Microsoft Segoe UI Semibold
        entry = next(entry for entry in fontManager.ttflist
                     if Path(entry.fname).name == "seguisbi.ttf")
    except StopIteration:
        pytest.skip("Couldn't find seguisbi.ttf font to test against.")
    else:
        # Check that we successfully read "semibold" from the font's sfnt table
        # and set its weight accordingly.
        assert entry.weight == 600


def test_find_ttc():
    fp = FontProperties(family=["WenQuanYi Zen Hei"])
    if Path(findfont(fp)).name != "wqy-zenhei.ttc":
        pytest.skip("Font wqy-zenhei.ttc may be missing")
    fig, ax = plt.subplots()
    ax.text(.5, .5, "\N{KANGXI RADICAL DRAGON}", fontproperties=fp)
    for fmt in ["raw", "svg", "pdf", "ps"]:
        fig.savefig(BytesIO(), format=fmt)


def test_find_noto():
    fp = FontProperties(family=["Noto Sans CJK SC", "Noto Sans CJK JP"])
    name = Path(findfont(fp)).name
    if name not in ("NotoSansCJKsc-Regular.otf", "NotoSansCJK-Regular.ttc"):
        pytest.skip(f"Noto Sans CJK SC font may be missing (found {name})")

    fig, ax = plt.subplots()
    ax.text(0.5, 0.5, 'Hello, 你好', fontproperties=fp)
    for fmt in ["raw", "svg", "pdf", "ps"]:
        fig.savefig(BytesIO(), format=fmt)


def test_find_invalid(tmpdir):
    tmp_path = Path(tmpdir)

    with pytest.raises(FileNotFoundError):
        get_font(tmp_path / 'non-existent-font-name.ttf')

    with pytest.raises(FileNotFoundError):
        get_font(str(tmp_path / 'non-existent-font-name.ttf'))

    with pytest.raises(FileNotFoundError):
        get_font(bytes(tmp_path / 'non-existent-font-name.ttf'))

    # Not really public, but get_font doesn't expose non-filename constructor.
    from matplotlib.ft2font import FT2Font
    with pytest.raises(TypeError, match='path or binary-mode file'):
        FT2Font(StringIO())


@pytest.mark.skipif(sys.platform != 'linux', reason='Linux only')
def test_user_fonts_linux(tmpdir, monkeypatch):
    font_test_file = 'mpltest.ttf'

    # Precondition: the test font should not be available
    fonts = findSystemFonts()
    if any(font_test_file in font for font in fonts):
        pytest.skip(f'{font_test_file} already exists in system fonts')

    # Prepare a temporary user font directory
    user_fonts_dir = tmpdir.join('fonts')
    user_fonts_dir.ensure(dir=True)
    shutil.copyfile(Path(__file__).parent / font_test_file,
                    user_fonts_dir.join(font_test_file))

    with monkeypatch.context() as m:
        m.setenv('XDG_DATA_HOME', str(tmpdir))
        _get_fontconfig_fonts.cache_clear()
        # Now, the font should be available
        fonts = findSystemFonts()
        assert any(font_test_file in font for font in fonts)

    # Make sure the temporary directory is no longer cached.
    _get_fontconfig_fonts.cache_clear()


@pytest.mark.skipif(sys.platform != 'win32', reason='Windows only')
def test_user_fonts_win32():
    if not (os.environ.get('APPVEYOR') or os.environ.get('TF_BUILD')):
        pytest.xfail("This test should only run on CI (appveyor or azure) "
                     "as the developer's font directory should remain "
                     "unchanged.")

    font_test_file = 'mpltest.ttf'

    # Precondition: the test font should not be available
    fonts = findSystemFonts()
    if any(font_test_file in font for font in fonts):
        pytest.skip(f'{font_test_file} already exists in system fonts')

    user_fonts_dir = MSUserFontDirectories[0]

    # Make sure that the user font directory exists (this is probably not the
    # case on Windows versions < 1809)
    os.makedirs(user_fonts_dir)

    # Copy the test font to the user font directory
    shutil.copy(Path(__file__).parent / font_test_file, user_fonts_dir)

    # Now, the font should be available
    fonts = findSystemFonts()
    assert any(font_test_file in font for font in fonts)


def _model_handler(_):
    fig, ax = plt.subplots()
    fig.savefig(BytesIO(), format="pdf")
    plt.close()


@pytest.mark.skipif(not hasattr(os, "register_at_fork"),
                    reason="Cannot register at_fork handlers")
def test_fork():
    _model_handler(0)  # Make sure the font cache is filled.
    ctx = multiprocessing.get_context("fork")
    with ctx.Pool(processes=2) as pool:
        pool.map(_model_handler, range(2))


def test_missing_family(caplog):
    plt.rcParams["font.sans-serif"] = ["this-font-does-not-exist"]
    with caplog.at_level("WARNING"):
        findfont("sans")
    assert [rec.getMessage() for rec in caplog.records] == [
        "findfont: Font family ['sans'] not found. "
        "Falling back to DejaVu Sans.",
        "findfont: Generic family 'sans' not found because none of the "
        "following families were found: this-font-does-not-exist",
    ]


def _test_threading():
    import threading
    from matplotlib.ft2font import LOAD_NO_HINTING
    import matplotlib.font_manager as fm

    N = 10
    b = threading.Barrier(N)

    def bad_idea(n):
        b.wait()
        for j in range(100):
            font = fm.get_font(fm.findfont("DejaVu Sans"))
            font.set_text(str(n), 0.0, flags=LOAD_NO_HINTING)

    threads = [
        threading.Thread(target=bad_idea, name=f"bad_thread_{j}", args=(j,))
        for j in range(N)
    ]

    for t in threads:
        t.start()

    for t in threads:
        t.join()


def test_fontcache_thread_safe():
    pytest.importorskip('threading')
    import inspect

    proc = subprocess.run(
        [sys.executable, "-c",
         inspect.getsource(_test_threading) + '\n_test_threading()']
    )
    if proc.returncode:
        pytest.fail("The subprocess returned with non-zero exit status "
                    f"{proc.returncode}.")


def test_fontentry_dataclass():
    entry = FontEntry(name="font-name")

    assert type(entry.__doc__) == str
<<<<<<< HEAD
    assert entry._repr_html_() == "<span style='font-family:font-name'>font-name</span>"  # noqa: E501
=======
    assert entry._repr_html_() == "<span style='font-family:font-name'>font-name</span>"


@pytest.mark.skipif(sys.platform == 'win32', reason='Linux or OS only')
def test_get_font_names():
    paths_mpl = [cbook._get_data_path('fonts', subdir) for subdir in ['ttf']]
    fonts_mpl = findSystemFonts(paths_mpl, fontext='ttf')
    fonts_system = findSystemFonts(fontext='ttf')
    ttf_fonts = []
    for path in fonts_mpl + fonts_system:
        try:
            font = ft2font.FT2Font(path)
            prop = ttfFontProperty(font)
            ttf_fonts.append(prop.name)
        except:
            pass
    available_fonts = sorted(list(set(ttf_fonts)))
    mpl_font_names = sorted(fontManager.get_font_names())
    assert len(available_fonts) == len(mpl_font_names)
    assert available_fonts == mpl_font_names
>>>>>>> 49c6fbe5
<|MERGE_RESOLUTION|>--- conflicted
+++ resolved
@@ -11,15 +11,10 @@
 import pytest
 
 from matplotlib.font_manager import (
-<<<<<<< HEAD
     findfont, findSystemFonts, FontEntry, FontProperties, fontManager,
     json_dump, json_load, get_font, is_opentype_cff_font,
-    MSUserFontDirectories, _get_fontconfig_fonts)
-=======
-    findfont, findSystemFonts, FontEntry, FontProperties, fontManager, json_dump,
-    json_load, get_font, is_opentype_cff_font, MSUserFontDirectories,
-    _get_fontconfig_fonts, ft2font, ttfFontProperty, cbook)
->>>>>>> 49c6fbe5
+    MSUserFontDirectories, _get_fontconfig_fonts, ft2font,
+    ttfFontProperty, cbook)
 from matplotlib import pyplot as plt, rc_context
 
 has_fclist = shutil.which('fc-list') is not None
@@ -278,10 +273,7 @@
     entry = FontEntry(name="font-name")
 
     assert type(entry.__doc__) == str
-<<<<<<< HEAD
     assert entry._repr_html_() == "<span style='font-family:font-name'>font-name</span>"  # noqa: E501
-=======
-    assert entry._repr_html_() == "<span style='font-family:font-name'>font-name</span>"
 
 
 @pytest.mark.skipif(sys.platform == 'win32', reason='Linux or OS only')
@@ -300,5 +292,4 @@
     available_fonts = sorted(list(set(ttf_fonts)))
     mpl_font_names = sorted(fontManager.get_font_names())
     assert len(available_fonts) == len(mpl_font_names)
-    assert available_fonts == mpl_font_names
->>>>>>> 49c6fbe5
+    assert available_fonts == mpl_font_names