<<<<<<< HEAD
from __future__ import absolute_import, division, print_function, unicode_literals
=======
from __future__ import (absolute_import, division, print_function,
                        unicode_literals)
>>>>>>> d5f98765

import six
from six.moves import xrange

<<<<<<< HEAD
from nose.tools import assert_equal
from nose.tools import assert_raises
=======
from nose.tools import assert_equal, assert_raises
>>>>>>> d5f98765
import datetime

import numpy as np
from numpy import ma

import matplotlib
from matplotlib.testing.decorators import image_comparison, cleanup
import matplotlib.pyplot as plt


@image_comparison(baseline_images=['formatter_ticker_001',
                                   'formatter_ticker_002',
                                   'formatter_ticker_003',
                                   'formatter_ticker_004',
                                   'formatter_ticker_005',
                                   ])
def test_formatter_ticker():
    import matplotlib.testing.jpl_units as units
    units.register()

    # This should affect the tick size.  (Tests issue #543)
    matplotlib.rcParams['lines.markeredgewidth'] = 30

    # This essentially test to see if user specified labels get overwritten
    # by the auto labeler functionality of the axes.
    xdata = [ x*units.sec for x in range(10) ]
    ydata1 = [ (1.5*y - 0.5)*units.km for y in range(10) ]
    ydata2 = [ (1.75*y - 1.0)*units.km for y in range(10) ]

    fig = plt.figure()
    ax = plt.subplot( 111 )
    ax.set_xlabel( "x-label 001" )

    fig = plt.figure()
    ax = plt.subplot( 111 )
    ax.set_xlabel( "x-label 001" )
    ax.plot( xdata, ydata1, color='blue', xunits="sec" )

    fig = plt.figure()
    ax = plt.subplot( 111 )
    ax.set_xlabel( "x-label 001" )
    ax.plot( xdata, ydata1, color='blue', xunits="sec" )
    ax.set_xlabel( "x-label 003" )

    fig = plt.figure()
    ax = plt.subplot( 111 )
    ax.plot( xdata, ydata1, color='blue', xunits="sec" )
    ax.plot( xdata, ydata2, color='green', xunits="hour" )
    ax.set_xlabel( "x-label 004" )

    # See SF bug 2846058
    # https://sourceforge.net/tracker/?func=detail&aid=2846058&group_id=80706&atid=560720
    fig = plt.figure()
    ax = plt.subplot( 111 )
    ax.plot( xdata, ydata1, color='blue', xunits="sec" )
    ax.plot( xdata, ydata2, color='green', xunits="hour" )
    ax.set_xlabel( "x-label 005" )
    ax.autoscale_view()

@cleanup
def test_add_collection():
    # Test if data limits are unchanged by adding an empty collection.
    # Github issue #1490, pull #1497.
    fig = matplotlib.figure.Figure()
    fig2 = matplotlib.figure.Figure()
    ax = fig.add_subplot(111)
    ax2 = fig2.add_subplot(111)
    coll = ax2.scatter([0, 1], [0, 1])
    ax.add_collection(coll)
    bounds = ax.dataLim.bounds
    coll = ax2.scatter([], [])
    ax.add_collection(coll)
    assert ax.dataLim.bounds == bounds

@image_comparison(baseline_images=["formatter_large_small"])
def test_formatter_large_small():
    # github issue #617, pull #619
    fig, ax = plt.subplots(1)
    x = [0.500000001, 0.500000002]
    y = [1e64, 1.1e64]
    ax.plot(x, y)

@image_comparison(baseline_images=["twin_axis_locaters_formatters"])
def test_twin_axis_locaters_formatters():
    vals = np.linspace(0, 1, num=5, endpoint=True)
    locs = np.sin(np.pi * vals / 2.0)

    majl = plt.FixedLocator(locs)
    minl = plt.FixedLocator([0.1, 0.2, 0.3])

    fig = plt.figure()
    ax1 = fig.add_subplot(1, 1, 1)
    ax1.plot([0.1, 100], [0, 1])
    ax1.yaxis.set_major_locator(majl)
    ax1.yaxis.set_minor_locator(minl)
    ax1.yaxis.set_major_formatter(plt.FormatStrFormatter('%08.2lf'))
    ax1.yaxis.set_minor_formatter(plt.FixedFormatter(['tricks', 'mind', 'jedi']))

    ax1.xaxis.set_major_locator(plt.LinearLocator())
    ax1.xaxis.set_minor_locator(plt.FixedLocator([15, 35, 55, 75]))
    ax1.xaxis.set_major_formatter(plt.FormatStrFormatter('%05.2lf'))
    ax1.xaxis.set_minor_formatter(plt.FixedFormatter(['c', '3', 'p', 'o']))
    ax2 = ax1.twiny()
    ax3 = ax1.twinx()

@image_comparison(baseline_images=["autoscale_tiny_range"], remove_text=True)
def test_autoscale_tiny_range():
    # github pull #904
    fig, ax = plt.subplots(2, 2)
    ax = ax.flatten()
    for i in xrange(4):
        y1 = 10**(-11 - i)
        ax[i].plot([0, 1], [1, 1 + y1])

@image_comparison(baseline_images=['offset_points'],
                  remove_text=True)
def test_basic_annotate():
    # Setup some data
    t = np.arange( 0.0, 5.0, 0.01 )
    s = np.cos( 2.0*np.pi * t )

    # Offset Points

    fig = plt.figure()
    ax = fig.add_subplot( 111, autoscale_on=False, xlim=(-1,5), ylim=(-3,5) )
    line, = ax.plot( t, s, lw=3, color='purple' )

    ax.annotate( 'local max', xy=(3, 1), xycoords='data',
                 xytext=(3, 3), textcoords='offset points' )

@image_comparison(baseline_images=['polar_axes'])
def test_polar_annotations():
    # you can specify the xypoint and the xytext in different
    # positions and coordinate systems, and optionally turn on a
    # connecting line and mark the point with a marker.  Annotations
    # work on polar axes too.  In the example below, the xy point is
    # in native coordinates (xycoords defaults to 'data').  For a
    # polar axes, this is in (theta, radius) space.  The text in this
    # example is placed in the fractional figure coordinate system.
    # Text keyword args like horizontal and vertical alignment are
    # respected

    # Setup some data
    r = np.arange(0.0, 1.0, 0.001 )
    theta = 2.0 * 2.0 * np.pi * r

    fig = plt.figure()
    ax = fig.add_subplot( 111, polar=True )
    line, = ax.plot( theta, r, color='#ee8d18', lw=3 )
    line, = ax.plot( (0, 0), (0, 1), color="#0000ff", lw=1)

    ind = 800
    thisr, thistheta = r[ind], theta[ind]
    ax.plot([thistheta], [thisr], 'o')
    ax.annotate('a polar annotation',
                xy=(thistheta, thisr),  # theta, radius
                xytext=(0.05, 0.05),    # fraction, fraction
                textcoords='figure fraction',
                arrowprops=dict(facecolor='black', shrink=0.05),
                horizontalalignment='left',
                verticalalignment='baseline',
                )

   #--------------------------------------------------------------------
@image_comparison(baseline_images=['polar_coords'],
                  remove_text=True)
def test_polar_coord_annotations():
    # You can also use polar notation on a catesian axes.  Here the
    # native coordinate system ('data') is cartesian, so you need to
    # specify the xycoords and textcoords as 'polar' if you want to
    # use (theta, radius)
    from matplotlib.patches import Ellipse
    el = Ellipse((0,0), 10, 20, facecolor='r', alpha=0.5)

    fig = plt.figure()
    ax = fig.add_subplot( 111, aspect='equal' )

    ax.add_artist( el )
    el.set_clip_box( ax.bbox )

    ax.annotate('the top',
                xy=(np.pi/2., 10.),      # theta, radius
                xytext=(np.pi/3, 20.),   # theta, radius
                xycoords='polar',
                textcoords='polar',
                arrowprops=dict(facecolor='black', shrink=0.05),
                horizontalalignment='left',
                verticalalignment='baseline',
                clip_on=True, # clip to the axes bounding box
                )

    ax.set_xlim( -20, 20 )
    ax.set_ylim( -20, 20 )

@image_comparison(baseline_images=['fill_units'], tol=18, extensions=['png'],
                  savefig_kwarg={'dpi': 60})
def test_fill_units():
    from datetime import datetime
    import matplotlib.testing.jpl_units as units
    units.register()

    # generate some data
    t = units.Epoch( "ET", dt=datetime(2009, 4, 27) )
    value = 10.0 * units.deg
    day = units.Duration( "ET", 24.0 * 60.0 * 60.0 )

    fig = plt.figure()

    # Top-Left
    ax1 = fig.add_subplot( 221 )
    ax1.plot( [t], [value], yunits='deg', color='red' )
    ax1.fill( [733525.0, 733525.0, 733526.0, 733526.0],
              [0.0, 0.0, 90.0, 0.0], 'b' )

    # Top-Right
    ax2 = fig.add_subplot( 222 )
    ax2.plot( [t], [value], yunits='deg', color='red' )
    ax2.fill( [t,      t,      t+day,     t+day],
              [0.0,  0.0,  90.0,    0.0], 'b' )

    # Bottom-Left
    ax3 = fig.add_subplot( 223 )
    ax3.plot( [t], [value], yunits='deg', color='red' )
    ax3.fill( [733525.0, 733525.0, 733526.0, 733526.0],
              [0*units.deg,  0*units.deg,  90*units.deg,    0*units.deg], 'b' )

    # Bottom-Right
    ax4 = fig.add_subplot( 224 )
    ax4.plot( [t], [value], yunits='deg', color='red' )
    ax4.fill( [t,      t,      t+day,     t+day],
              [0*units.deg,  0*units.deg,  90*units.deg,    0*units.deg],
              facecolor="blue" )

    fig.autofmt_xdate()

@image_comparison(baseline_images=['single_point'])
def test_single_point():
    # Issue #1796: don't let lines.marker affect the grid
    matplotlib.rcParams['lines.marker'] = 'o'
    matplotlib.rcParams['axes.grid'] = True

    fig = plt.figure()
    plt.subplot( 211 )
    plt.plot( [0], [0], 'o' )

    plt.subplot( 212 )
    plt.plot( [1], [1], 'o' )

@image_comparison(baseline_images=['single_date'])
def test_single_date():
    time1=[ 721964.0 ]
    data1=[ -65.54 ]

    fig = plt.figure()
    plt.subplot( 211 )
    plt.plot_date( time1, data1, 'o', color='r' )

    plt.subplot( 212 )
    plt.plot( time1, data1, 'o', color='r' )

@image_comparison(baseline_images=['shaped_data'])
def test_shaped_data():
    xdata = np.array([[ 0.53295185,  0.23052951,  0.19057629,  0.66724975,  0.96577916,
                        0.73136095,  0.60823287,  0.017921  ,  0.29744742,  0.27164665],
                      [ 0.2798012 ,  0.25814229,  0.02818193,  0.12966456,  0.57446277,
                        0.58167607,  0.71028245,  0.69112737,  0.89923072,  0.99072476],
                      [ 0.81218578,  0.80464528,  0.76071809,  0.85616314,  0.12757994,
                        0.94324936,  0.73078663,  0.09658102,  0.60703967,  0.77664978],
                      [ 0.28332265,  0.81479711,  0.86985333,  0.43797066,  0.32540082,
                        0.43819229,  0.92230363,  0.49414252,  0.68168256,  0.05922372],
                      [ 0.10721335,  0.93904142,  0.79163075,  0.73232848,  0.90283839,
                        0.68408046,  0.25502302,  0.95976614,  0.59214115,  0.13663711],
                      [ 0.28087456,  0.33127607,  0.15530412,  0.76558121,  0.83389773,
                        0.03735974,  0.98717738,  0.71432229,  0.54881366,  0.86893953],
                      [ 0.77995937,  0.995556  ,  0.29688434,  0.15646162,  0.051848  ,
                        0.37161935,  0.12998491,  0.09377296,  0.36882507,  0.36583435],
                      [ 0.37851836,  0.05315792,  0.63144617,  0.25003433,  0.69586032,
                        0.11393988,  0.92362096,  0.88045438,  0.93530252,  0.68275072],
                      [ 0.86486596,  0.83236675,  0.82960664,  0.5779663 ,  0.25724233,
                        0.84841095,  0.90862812,  0.64414887,  0.3565272 ,  0.71026066],
                      [ 0.01383268,  0.3406093 ,  0.76084285,  0.70800694,  0.87634056,
                        0.08213693,  0.54655021,  0.98123181,  0.44080053,  0.86815815]])

    y1 = np.arange( 10 )
    y1.shape = 1, 10

    y2 = np.arange( 10 )
    y2.shape = 10, 1

    fig = plt.figure()
    plt.subplot( 411 )
    plt.plot( y1 )
    plt.subplot( 412 )
    plt.plot( y2 )

    plt.subplot( 413 )
    assert_raises(ValueError,plt.plot, (y1,y2))

    plt.subplot( 414 )
    plt.plot( xdata[:,1], xdata[1,:], 'o' )

@image_comparison(baseline_images=['const_xy'])
def test_const_xy():
    fig = plt.figure()

    plt.subplot( 311 )
    plt.plot( np.arange(10), np.ones( (10,) ) )

    plt.subplot( 312 )
    plt.plot( np.ones( (10,) ), np.arange(10) )

    plt.subplot( 313 )
    plt.plot( np.ones( (10,) ), np.ones( (10,) ), 'o' )


@image_comparison(baseline_images=['polar_wrap_180',
                                   'polar_wrap_360',
                                   ])
def test_polar_wrap():
    D2R = np.pi / 180.0

    fig = plt.figure()

    plt.subplot(111, polar=True)

    plt.polar( [179*D2R, -179*D2R], [0.2, 0.1], "b.-" )
    plt.polar( [179*D2R,  181*D2R], [0.2, 0.1], "g.-" )
    plt.rgrids( [0.05, 0.1, 0.15, 0.2, 0.25, 0.3] )
    assert len(fig.axes) == 1, 'More than one polar axes created.'
    fig = plt.figure()

    plt.subplot( 111, polar=True)
    plt.polar( [2*D2R, -2*D2R], [0.2, 0.1], "b.-" )
    plt.polar( [2*D2R,  358*D2R], [0.2, 0.1], "g.-" )
    plt.polar( [358*D2R,  2*D2R], [0.2, 0.1], "r.-" )
    plt.rgrids( [0.05, 0.1, 0.15, 0.2, 0.25, 0.3] )


@image_comparison(baseline_images=['polar_units', 'polar_units_2'])
def test_polar_units():
    import matplotlib.testing.jpl_units as units
    from nose.tools import assert_true
    units.register()

    pi = np.pi
    deg = units.UnitDbl( 1.0, "deg" )
    km = units.UnitDbl( 1.0, "km" )

    x1 = [ pi/6.0, pi/4.0, pi/3.0, pi/2.0 ]
    x2 = [ 30.0*deg, 45.0*deg, 60.0*deg, 90.0*deg ]

    y1 = [ 1.0, 2.0, 3.0, 4.0]
    y2 = [ 4.0, 3.0, 2.0, 1.0 ]

    fig = plt.figure()

    plt.polar( x2, y1, color = "blue" )

    # polar( x2, y1, color = "red", xunits="rad" )
    # polar( x2, y2, color = "green" )

    fig = plt.figure()

    # make sure runits and theta units work
    y1 = [ y*km for y in y1 ]
    plt.polar( x2, y1, color = "blue", thetaunits="rad", runits="km" )
    assert_true( isinstance(plt.gca().get_xaxis().get_major_formatter(), units.UnitDblFormatter) )


@image_comparison(baseline_images=['polar_rmin'])
def test_polar_rmin():
    r = np.arange(0, 3.0, 0.01)
    theta = 2*np.pi*r

    fig = plt.figure()
    ax = fig.add_axes([0.1, 0.1, 0.8, 0.8], polar=True)
    ax.plot(theta, r)
    ax.set_rmax(2.0)
    ax.set_rmin(0.5)

@image_comparison(baseline_images=['polar_theta_position'])
def test_polar_theta_position():
    r = np.arange(0, 3.0, 0.01)
    theta = 2*np.pi*r

    fig = plt.figure()
    ax = fig.add_axes([0.1, 0.1, 0.8, 0.8], polar=True)
    ax.plot(theta, r)
    ax.set_theta_zero_location("NW")
    ax.set_theta_direction('clockwise')

@image_comparison(baseline_images=['axvspan_epoch'])
def test_axvspan_epoch():
    from datetime import datetime
    import matplotlib.testing.jpl_units as units
    units.register()

    # generate some data
    t0 = units.Epoch( "ET", dt=datetime(2009, 1, 20) )
    tf = units.Epoch( "ET", dt=datetime(2009, 1, 21) )

    dt = units.Duration( "ET", units.day.convert( "sec" ) )

    fig = plt.figure()

    plt.axvspan( t0, tf, facecolor="blue", alpha=0.25 )

    ax = plt.gca()
    ax.set_xlim( t0 - 5.0*dt, tf + 5.0*dt )

@image_comparison(baseline_images=['axhspan_epoch'])
def test_axhspan_epoch():
    from datetime import datetime
    import matplotlib.testing.jpl_units as units
    units.register()

    # generate some data
    t0 = units.Epoch( "ET", dt=datetime(2009, 1, 20) )
    tf = units.Epoch( "ET", dt=datetime(2009, 1, 21) )

    dt = units.Duration( "ET", units.day.convert( "sec" ) )

    fig = plt.figure()

    plt.axhspan( t0, tf, facecolor="blue", alpha=0.25 )

    ax = plt.gca()
    ax.set_ylim( t0 - 5.0*dt, tf + 5.0*dt )


@image_comparison(baseline_images=['hexbin_extent'],
                  remove_text=True, extensions=['png'])
def test_hexbin_extent():
    # this test exposes sf bug 2856228
    fig = plt.figure()

    ax = fig.add_subplot(111)
    data = np.arange(2000.)/2000.
    data.shape = 2, 1000
    x, y = data

    ax.hexbin(x, y, extent=[.1, .3, .6, .7])

@cleanup
def test_hexbin_pickable():
    # From #1973: Test that picking a hexbin collection works
    class FauxMouseEvent:
        def __init__(self, x, y):
            self.x = x
            self.y = y

    fig = plt.figure()

    ax = fig.add_subplot(111)
    data = np.arange(200.)/200.
    data.shape = 2, 100
    x, y = data
    hb = ax.hexbin(x, y, extent=[.1, .3, .6, .7], picker=1)

    assert hb.contains(FauxMouseEvent(400, 300))[0]

@image_comparison(baseline_images=['hexbin_log'],
                  remove_text=True,
                  extensions=['png'])
def test_hexbin_log():
    # Issue #1636
    fig = plt.figure()

    np.random.seed(0)
    n = 100000
    x = np.random.standard_normal(n)
    y = 2.0 + 3.0 * x + 4.0 * np.random.standard_normal(n)
    y = np.power(2, y * 0.5)
    ax = fig.add_subplot(111)
    ax.hexbin(x, y, yscale='log')

@cleanup
def test_inverted_limits():
    # Test gh:1553
    # Calling invert_xaxis prior to plotting should not disable autoscaling
    # while still maintaining the inverted direction
    fig = plt.figure()
    ax = fig.gca()
    ax.invert_xaxis()
    ax.plot([-5, -3, 2, 4], [1, 2, -3, 5])

    assert ax.get_xlim() == (4, -5)
    assert ax.get_ylim() == (-3, 5)
    plt.close()

    fig = plt.figure()
    ax = fig.gca()
    ax.invert_yaxis()
    ax.plot([-5, -3, 2, 4], [1, 2, -3, 5])

    assert ax.get_xlim() == (-5, 4)
    assert ax.get_ylim() == (5, -3)
    plt.close()

@image_comparison(baseline_images=['nonfinite_limits'])
def test_nonfinite_limits():
    x = np.arange(0., np.e, 0.01)
    olderr = np.seterr(divide='ignore') #silence divide by zero warning from log(0)
    try:
        y = np.log(x)
    finally:
        np.seterr(**olderr)
    x[len(x)/2] = np.nan
    fig = plt.figure()
    ax = fig.add_subplot(111)
    ax.plot(x, y)

@image_comparison(baseline_images=['imshow'],
                  remove_text=True)
def test_imshow():
    #Create a NxN image
    N=100
    (x,y) = np.indices((N,N))
    x -= N//2
    y -= N//2
    r = np.sqrt(x**2+y**2-x*y)

    #Create a contour plot at N/4 and extract both the clip path and transform
    fig = plt.figure()
    ax = fig.add_subplot(111)

    ax.imshow(r)

@image_comparison(baseline_images=['imshow_clip'])
def test_imshow_clip():
    # As originally reported by Gellule Xg <gellule.xg@free.fr>

    #Create a NxN image
    N=100
    (x,y) = np.indices((N,N))
    x -= N//2
    y -= N//2
    r = np.sqrt(x**2+y**2-x*y)

    #Create a contour plot at N/4 and extract both the clip path and transform
    fig = plt.figure()
    ax = fig.add_subplot(111)

    c = ax.contour(r,[N/4])
    x = c.collections[0]
    clipPath = x.get_paths()[0]
    clipTransform = x.get_transform()

    from matplotlib.transforms import TransformedPath
    clip_path = TransformedPath(clipPath, clipTransform)

    #Plot the image clipped by the contour
    ax.imshow(r, clip_path=clip_path)

@image_comparison(baseline_images=['polycollection_joinstyle'],
                  remove_text=True)
def test_polycollection_joinstyle():
    # Bug #2890979 reported by Matthew West

    from matplotlib import collections as mcoll

    fig = plt.figure()
    ax = fig.add_subplot(111)
    verts = np.array([[1,1], [1,2], [2,2], [2,1]])
    c = mcoll.PolyCollection([verts], linewidths = 40)
    ax.add_collection(c)
    ax.set_xbound(0, 3)
    ax.set_ybound(0, 3)

@image_comparison(baseline_images=['fill_between_interpolate'],
                  remove_text=True)
def test_fill_between_interpolate():
    x = np.arange(0.0, 2, 0.02)
    y1 = np.sin(2*np.pi*x)
    y2 = 1.2*np.sin(4*np.pi*x)

    fig = plt.figure()
    ax = fig.add_subplot(211)
    ax.plot(x, y1, x, y2, color='black')
    ax.fill_between(x, y1, y2, where=y2>=y1, facecolor='white', hatch='/', interpolate=True)
    ax.fill_between(x, y1, y2, where=y2<=y1, facecolor='red', interpolate=True)

    # Test support for masked arrays.
    y2 = np.ma.masked_greater(y2, 1.0)
    # Test that plotting works for masked arrays with the first element masked
    y2[0] = np.ma.masked
    ax1 = fig.add_subplot(212, sharex=ax)
    ax1.plot(x, y1, x, y2, color='black')
    ax1.fill_between(x, y1, y2, where=y2>=y1, facecolor='green', interpolate=True)
    ax1.fill_between(x, y1, y2, where=y2<=y1, facecolor='red', interpolate=True)

@image_comparison(baseline_images=['symlog'])
def test_symlog():
    x = np.array([0,1,2,4,6,9,12,24])
    y = np.array([1000000, 500000, 100000, 100, 5, 0, 0, 0])

    fig = plt.figure()
    ax = fig.add_subplot(111)
    ax.plot(x, y)
    ax.set_yscale('symlog')
    ax.set_xscale=('linear')
    ax.set_ylim(-1,10000000)

@image_comparison(baseline_images=['symlog2'],
                  remove_text=True)
def test_symlog2():
    # Numbers from -50 to 50, with 0.1 as step
    x = np.arange(-50,50, 0.001)

    fig = plt.figure()
    ax = fig.add_subplot(511)
    # Plots a simple linear function 'f(x) = x'
    ax.plot(x, x)
    ax.set_xscale('symlog', linthreshx=20.0)
    ax.grid(True)

    ax = fig.add_subplot(512)
    # Plots a simple linear function 'f(x) = x'
    ax.plot(x, x)
    ax.set_xscale('symlog', linthreshx=2.0)
    ax.grid(True)

    ax = fig.add_subplot(513)
    # Plots a simple linear function 'f(x) = x'
    ax.plot(x, x)
    ax.set_xscale('symlog', linthreshx=1.0)
    ax.grid(True)

    ax = fig.add_subplot(514)
    # Plots a simple linear function 'f(x) = x'
    ax.plot(x, x)
    ax.set_xscale('symlog', linthreshx=0.1)
    ax.grid(True)

    ax = fig.add_subplot(515)
    # Plots a simple linear function 'f(x) = x'
    ax.plot(x, x)
    ax.set_xscale('symlog', linthreshx=0.01)
    ax.grid(True)
    ax.set_ylim(-0.1, 0.1)

@image_comparison(baseline_images=['pcolormesh'], remove_text=True)
def test_pcolormesh():
    n = 12
    x = np.linspace(-1.5,1.5,n)
    y = np.linspace(-1.5,1.5,n*2)
    X,Y = np.meshgrid(x,y);
    Qx = np.cos(Y) - np.cos(X)
    Qz = np.sin(Y) + np.sin(X)
    Qx = (Qx + 1.1)
    Z = np.sqrt(X**2 + Y**2)/5;
    Z = (Z - Z.min()) / (Z.max() - Z.min())

    # The color array can include masked values:
    Zm = ma.masked_where(np.fabs(Qz) < 0.5*np.amax(Qz), Z)

    fig = plt.figure()
    ax = fig.add_subplot(131)
    ax.pcolormesh(Qx,Qz,Z, lw=0.5, edgecolors='k')

    ax = fig.add_subplot(132)
    ax.pcolormesh(Qx,Qz,Z, lw=2, edgecolors=['b', 'w'])

    ax = fig.add_subplot(133)
    ax.pcolormesh(Qx,Qz,Z, shading="gouraud")


@image_comparison(baseline_images=['pcolormesh_datetime_axis'],
                  extensions=['png'], remove_text=False)
def test_pcolormesh_datetime_axis():
    fig = plt.figure()
    fig.subplots_adjust(hspace=0.4, top=0.98, bottom=.15)
    base = datetime.datetime(2013, 1, 1)
    x = np.array([base + datetime.timedelta(days=d) for d in range(21)])
    y = np.arange(21)
    z1, z2 = np.meshgrid(np.arange(20), np.arange(20))
    z = z1 * z2
    plt.subplot(221)
    plt.pcolormesh(x[:-1], y[:-1], z)
    plt.subplot(222)
    plt.pcolormesh(x, y, z)
    x = np.repeat(x[np.newaxis], 21, axis=0)
    y = np.repeat(y[:, np.newaxis], 21, axis=1)
    plt.subplot(223)
    plt.pcolormesh(x[:-1, :-1], y[:-1, :-1], z)
    plt.subplot(224)
    plt.pcolormesh(x, y, z)
    for ax in fig.get_axes():
        for label in ax.get_xticklabels():
            label.set_ha('right')
            label.set_rotation(30)


@image_comparison(baseline_images=['pcolor_datetime_axis'],
                  extensions=['png'], remove_text=False)
def test_pcolor_datetime_axis():
    fig = plt.figure()
    fig.subplots_adjust(hspace=0.4, top=0.98, bottom=.15)
    base = datetime.datetime(2013, 1, 1)
    x = np.array([base + datetime.timedelta(days=d) for d in range(21)])
    y = np.arange(21)
    z1, z2 = np.meshgrid(np.arange(20), np.arange(20))
    z = z1 * z2
    plt.subplot(221)
    plt.pcolor(x[:-1], y[:-1], z)
    plt.subplot(222)
    plt.pcolor(x, y, z)
    x = np.repeat(x[np.newaxis], 21, axis=0)
    y = np.repeat(y[:, np.newaxis], 21, axis=1)
    plt.subplot(223)
    plt.pcolor(x[:-1, :-1], y[:-1, :-1], z)
    plt.subplot(224)
    plt.pcolor(x, y, z)
    for ax in fig.get_axes():
        for label in ax.get_xticklabels():
            label.set_ha('right')
            label.set_rotation(30)


def test_pcolorargs():
    n = 12
    x = np.linspace(-1.5, 1.5, n)
    y = np.linspace(-1.5, 1.5, n*2)
    X, Y = np.meshgrid(x, y)
    Z = np.sqrt(X**2 + Y**2)/5

    _, ax = plt.subplots()
    assert_raises(TypeError, ax.pcolormesh, y, x, Z)
    assert_raises(TypeError, ax.pcolormesh, X, Y, Z.T)
    assert_raises(TypeError, ax.pcolormesh, x, y, Z[:-1, :-1],
                  shading="gouraud")
    assert_raises(TypeError, ax.pcolormesh, X, Y, Z[:-1, :-1],
                  shading="gouraud")

@image_comparison(baseline_images=['canonical'])
def test_canonical():
    fig, ax = plt.subplots()
    ax.plot([1,2,3])


@image_comparison(baseline_images=['arc_ellipse'],
                  remove_text=True)
def test_arc_ellipse():
    from matplotlib import patches
    xcenter, ycenter = 0.38, 0.52
    width, height = 1e-1, 3e-1
    angle = -30

    theta = np.arange(0.0, 360.0, 1.0)*np.pi/180.0
    x = width/2. * np.cos(theta)
    y = height/2. * np.sin(theta)

    rtheta = angle*np.pi/180.
    R = np.array([
        [np.cos(rtheta),  -np.sin(rtheta)],
        [np.sin(rtheta), np.cos(rtheta)],
        ])

    x, y = np.dot(R, np.array([x, y]))
    x += xcenter
    y += ycenter

    fig = plt.figure()
    ax = fig.add_subplot(211, aspect='auto')
    ax.fill(x, y, alpha=0.2, facecolor='yellow', edgecolor='yellow', linewidth=1, zorder=1)

    e1 = patches.Arc((xcenter, ycenter), width, height,
                 angle=angle, linewidth=2, fill=False, zorder=2)

    ax.add_patch(e1)

    ax = fig.add_subplot(212, aspect='equal')
    ax.fill(x, y, alpha=0.2, facecolor='green', edgecolor='green', zorder=1)
    e2 = patches.Arc((xcenter, ycenter), width, height,
                 angle=angle, linewidth=2, fill=False, zorder=2)

    ax.add_patch(e2)

@image_comparison(baseline_images=['units_strings'])
def test_units_strings():
    # Make sure passing in sequences of strings doesn't cause the unit
    # conversion registry to recurse infinitely
    Id = ['50', '100', '150', '200', '250']
    pout = ['0', '7.4', '11.4', '14.2', '16.3']
    fig = plt.figure()
    ax = fig.add_subplot(111)
    ax.plot(Id, pout)

@image_comparison(baseline_images=['markevery'],
                  remove_text=True)
def test_markevery():
    x = np.linspace(0, 10, 100)
    y = np.sin(x) * np.sqrt(x/10 + 0.5)

    # check marker only plot
    fig = plt.figure()
    ax = fig.add_subplot(111)
    ax.plot(x, y, 'o', label='default')
    ax.plot(x, y, 'd', markevery=None, label='mark all')
    ax.plot(x, y, 's', markevery=10, label='mark every 10')
    ax.plot(x, y, '+', markevery=(5, 20), label='mark every 5 starting at 10')
    ax.legend()

@image_comparison(baseline_images=['markevery_line'],
                  remove_text=True)
def test_markevery_line():
    x = np.linspace(0, 10, 100)
    y = np.sin(x) * np.sqrt(x/10 + 0.5)

    # check line/marker combos
    fig = plt.figure()
    ax = fig.add_subplot(111)
    ax.plot(x, y, '-o', label='default')
    ax.plot(x, y, '-d', markevery=None, label='mark all')
    ax.plot(x, y, '-s', markevery=10, label='mark every 10')
    ax.plot(x, y, '-+', markevery=(5, 20), label='mark every 5 starting at 10')
    ax.legend()

@image_comparison(baseline_images=['marker_edges'],
                  remove_text=True)
def test_marker_edges():
    x = np.linspace(0, 1, 10)
    fig = plt.figure()
    ax = fig.add_subplot(111)
    ax.plot(x, np.sin(x), 'y.', ms=30.0, mew=0, mec='r')
    ax.plot(x+0.1, np.sin(x), 'y.', ms=30.0, mew=1, mec='r')
    ax.plot(x+0.2, np.sin(x), 'y.', ms=30.0, mew=2, mec='b')

@image_comparison(baseline_images=['hist_log'],
                  remove_text=True)
def test_hist_log():
    data0 = np.linspace(0,1,200)**3
    data = np.r_[1-data0, 1+data0]
    fig = plt.figure()
    ax = fig.add_subplot(111)
    ax.hist(data, fill=False, log=True)

@image_comparison(baseline_images=['hist_steplog'], remove_text=True)
def test_hist_steplog():
    np.random.seed(0)
    data = np.random.standard_normal(2000)
    data += -2.0 - np.min(data)
    data_pos = data + 2.1
    data_big = data_pos + 30

    ax = plt.subplot(3, 1, 1)
    plt.hist(data, 100, histtype='stepfilled', log=True)

    ax = plt.subplot(3, 1, 2)
    plt.hist(data_pos, 100, histtype='stepfilled', log=True)

    ax = plt.subplot(3, 1, 3)
    plt.hist(data_big, 100, histtype='stepfilled', log=True, orientation='horizontal')

def contour_dat():
    x = np.linspace(-3, 5, 150)
    y = np.linspace(-3, 5, 120)
    z = np.cos(x) + np.sin(y[:, np.newaxis])
    return x, y, z

@image_comparison(baseline_images=['contour_hatching'])
def test_contour_hatching():
    x, y, z = contour_dat()

    fig = plt.figure()
    ax = fig.add_subplot(111)
    cs = ax.contourf(x, y, z, hatches=['-', '/', '\\', '//'],
                      cmap=plt.get_cmap('gray'),
                      extend='both', alpha=0.5)

@image_comparison(baseline_images=['contour_colorbar'])
def test_contour_colorbar():
    x, y, z = contour_dat()

    fig = plt.figure()
    ax = fig.add_subplot(111)
    cs = ax.contourf(x, y, z, levels=np.arange(-1.8, 1.801, 0.2),
                      cmap=plt.get_cmap('RdBu'),
                      vmin=-0.6,
                      vmax=0.6,
                      extend='both')
    cs1 = ax.contour(x, y, z, levels=np.arange(-2.2, -0.599, 0.2),
                              colors=['y'],
                              linestyles='solid',
                              linewidths=2)
    cs2 = ax.contour(x, y, z, levels=np.arange(0.6, 2.2, 0.2),
                              colors=['c'],
                              linewidths=2)
    cbar = fig.colorbar(cs, ax=ax)
    cbar.add_lines(cs1)
    cbar.add_lines(cs2, erase=False)


@image_comparison(baseline_images=['hist2d'])
def test_hist2d():
    np.random.seed(0)
    #make it not symetric in case we switch x and y axis
    x=np.random.randn(100)*2+5
    y = np.random.randn(100)-2
    fig = plt.figure()
    ax = fig.add_subplot(111)
    ax.hist2d(x,y,bins=10)


@image_comparison(baseline_images=['hist2d_transpose'])
def test_hist2d_transpose():
    np.random.seed(0)
    #make sure the the output from np.histogram is transposed before
    #passing to pcolorfast
    x=np.array([5]*100)
    y = np.random.randn(100)-2
    fig = plt.figure()
    ax = fig.add_subplot(111)
    ax.hist2d(x,y,bins=10)


@image_comparison(baseline_images=['scatter'])
def test_scatter_plot():
    ax = plt.axes()
    ax.scatter([3, 4, 2, 6], [2, 5, 2, 3], c=['r', 'y', 'b', 'lime'], s=[24, 15, 19, 29])

@cleanup
def test_as_mpl_axes_api():
    # tests the _as_mpl_axes api
    from matplotlib.projections.polar import PolarAxes
    import matplotlib.axes as maxes

    class Polar(object):
        def __init__(self):
            self.theta_offset = 0

        def _as_mpl_axes(self):
            # implement the matplotlib axes interface
            return PolarAxes, {'theta_offset': self.theta_offset}
    prj = Polar()
    prj2 = Polar()
    prj2.theta_offset = np.pi
    prj3 = Polar()

    # testing axes creation with plt.axes
    ax = plt.axes([0, 0, 1, 1], projection=prj)
    assert type(ax) == PolarAxes, \
           'Expected a PolarAxes, got %s' % type(ax)
    ax_via_gca = plt.gca(projection=prj)
    assert ax_via_gca is ax
    plt.close()

    # testing axes creation with gca
    ax = plt.gca(projection=prj)
    assert type(ax) == maxes._subplots._subplot_classes[PolarAxes], \
           'Expected a PolarAxesSubplot, got %s' % type(ax)
    ax_via_gca = plt.gca(projection=prj)
    assert ax_via_gca is ax
    # try getting the axes given a different polar projection
    ax_via_gca = plt.gca(projection=prj2)
    assert ax_via_gca is not ax
    assert ax.get_theta_offset() == 0, ax.get_theta_offset()
    assert ax_via_gca.get_theta_offset() == np.pi, ax_via_gca.get_theta_offset()
    # try getting the axes given an == (not is) polar projection
    ax_via_gca = plt.gca(projection=prj3)
    assert ax_via_gca is ax
    plt.close()

    # testing axes creation with subplot
    ax = plt.subplot(121, projection=prj)
    assert type(ax) == maxes._subplots._subplot_classes[PolarAxes], \
           'Expected a PolarAxesSubplot, got %s' % type(ax)
    plt.close()

@image_comparison(baseline_images=['log_scales'])
def test_log_scales():
    fig = plt.figure()
    ax = plt.gca()
    plt.plot(np.log(np.linspace(0.1, 100)))
    ax.set_yscale('log', basey=5.5)
    ax.invert_yaxis()
    ax.set_xscale('log', basex=9.0)


@image_comparison(baseline_images=['stackplot_test_image'])
def test_stackplot():
    fig = plt.figure()
    x = np.linspace(0, 10, 10)
    y1 = 1.0 * x
    y2 = 2.0 * x + 1
    y3 = 3.0 * x + 2
    ax = fig.add_subplot(1, 1, 1)
    ax.stackplot(x, y1, y2, y3)
    ax.set_xlim((0, 10))
    ax.set_ylim((0, 70))


@image_comparison(baseline_images=['stackplot_test_baseline'],
                  remove_text=True)
def test_stackplot_baseline():
    np.random.seed(0)
    def layers(n, m):
        def bump(a):
            x = 1 / (.1 + np.random.random())
            y = 2 * np.random.random() - .5
            z = 10 / (.1 + np.random.random())
            for i in range(m):
                w = (i / float(m) - y) * z
                a[i] += x * np.exp(-w * w)
        a = np.zeros((m, n))
        for i in range(n):
            for j in range(5):
                bump(a[:, i])
        return a

    d=layers(3, 100)

    fig = plt.figure()

    plt.subplot(2, 2, 1)
    plt.stackplot(list(xrange(100)), d.T, baseline='zero')

    plt.subplot(2, 2, 2)
    plt.stackplot(list(xrange(100)), d.T, baseline='sym')

    plt.subplot(2, 2, 3)
    plt.stackplot(list(xrange(100)), d.T, baseline='wiggle')

    plt.subplot(2, 2, 4)
    plt.stackplot(list(xrange(100)), d.T, baseline='weighted_wiggle')


@image_comparison(baseline_images=['boxplot'])
def test_boxplot():
    x = np.linspace(-7, 7, 140)
    x = np.hstack([-25, x, 25])
    fig = plt.figure()
    ax = fig.add_subplot(111)

    # show 1 boxplot with mpl medians/conf. interfals, 1 with manual values
    ax.boxplot([x, x], bootstrap=10000, usermedians=[None, 1.0],
               conf_intervals=[None, (-1.0, 3.5)], notch=1)
    ax.set_ylim((-30, 30))

@image_comparison(baseline_images=['boxplot_with_CIarray'],
                  remove_text=True, extensions=['png'],
                  savefig_kwarg={'dpi': 40})
def test_boxplot_with_CIarray():
    x = np.linspace(-7, 7, 140)
    x = np.hstack([-25, x, 25])
    fig = plt.figure()
    ax = fig.add_subplot(111)
    CIs = np.array([[-1.5, 3.], [-1., 3.5]])

    # show 1 boxplot with mpl medians/conf. interfals, 1 with manual values
    ax.boxplot([x, x], bootstrap=10000, usermedians=[None, 1.0],
               conf_intervals=CIs, notch=1)
    ax.set_ylim((-30, 30))

@image_comparison(baseline_images=['boxplot_no_inverted_whisker'],
                  remove_text=True, extensions=['png'],
                  savefig_kwarg={'dpi': 40})
def test_boxplot_no_weird_whisker():
    x = np.array([3, 9000, 150, 88, 350, 200000, 1400, 960],
                dtype=np.float64)
    ax1 = plt.axes()
    ax1.boxplot(x)
    ax1.set_yscale('log')
    ax1.yaxis.grid(False, which='minor')
    ax1.xaxis.grid(False)

@image_comparison(baseline_images=['errorbar_basic',
                                   'errorbar_mixed'])
def test_errorbar():
    x = np.arange(0.1, 4, 0.5)
    y = np.exp(-x)

    yerr = 0.1 + 0.2*np.sqrt(x)
    xerr = 0.1 + yerr

    # First illustrate basic pyplot interface, using defaults where possible.
    fig = plt.figure()
    ax = fig.gca()
    ax.errorbar(x, y, xerr=0.2, yerr=0.4)
    ax.set_title("Simplest errorbars, 0.2 in x, 0.4 in y")

    # Now switch to a more OO interface to exercise more features.
    fig, axs = plt.subplots(nrows=2, ncols=2, sharex=True)
    ax = axs[0,0]
    ax.errorbar(x, y, yerr=yerr, fmt='o')
    ax.set_title('Vert. symmetric')

    # With 4 subplots, reduce the number of axis ticks to avoid crowding.
    ax.locator_params(nbins=4)

    ax = axs[0,1]
    ax.errorbar(x, y, xerr=xerr, fmt='o', alpha=0.4)
    ax.set_title('Hor. symmetric w/ alpha')

    ax = axs[1,0]
    ax.errorbar(x, y, yerr=[yerr, 2*yerr], xerr=[xerr, 2*xerr], fmt='--o')
    ax.set_title('H, V asymmetric')

    ax = axs[1,1]
    ax.set_yscale('log')
    # Here we have to be careful to keep all y values positive:
    ylower = np.maximum(1e-2, y - yerr)
    yerr_lower = y - ylower

    ax.errorbar(x, y, yerr=[yerr_lower, 2*yerr], xerr=xerr,
                        fmt='o', ecolor='g', capthick=2)
    ax.set_title('Mixed sym., log y')

    fig.suptitle('Variable errorbars')

@image_comparison(baseline_images=['hist_stacked_stepfilled'])
def test_hist_stacked_stepfilled():
    # make some data
    d1 = np.linspace(1, 3, 20)
    d2 = np.linspace(0, 10, 50)
    fig = plt.figure()
    ax = fig.add_subplot(111)
    ax.hist( (d1, d2), histtype="stepfilled", stacked=True)


@image_comparison(baseline_images=['hist_offset'])
def test_hist_offset():
    # make some data
    d1 = np.linspace(0, 10, 50)
    d2 = np.linspace(1, 3, 20)
    fig = plt.figure()
    ax = fig.add_subplot(111)
    ax.hist(d1, bottom=5)
    ax.hist(d2, bottom=15)


@image_comparison(baseline_images=['hist_step'], extensions=['png'], remove_text=True)
def test_hist_step():
    # make some data
    d1 = np.linspace(1, 3, 20)
    fig = plt.figure()
    ax = fig.add_subplot(111)
    ax.hist( d1, histtype="step")
    ax.set_ylim(0, 10)
    ax.set_xlim(-1, 5)


@image_comparison(baseline_images=['hist_stacked_weights'])
def test_hist_stacked_weighted():
    # make some data
    d1 = np.linspace(0, 10, 50)
    d2 = np.linspace(1, 3, 20)
    w1 = np.linspace(0.01, 3.5, 50)
    w2 = np.linspace(0.05, 2., 20)
    fig = plt.figure()
    ax = fig.add_subplot(111)
    ax.hist( (d1, d2), weights=(w1,w2), histtype="stepfilled", stacked=True)

@cleanup
def test_stem_args():
    fig = plt.figure()
    ax = fig.add_subplot(1, 1, 1)

    x = list(xrange(10))
    y = list(xrange(10))

    # Test the call signatures
    ax.stem(y)
    ax.stem(x, y)
    ax.stem(x, y, 'r--')
    ax.stem(x, y, 'r--', basefmt='b--')

@image_comparison(baseline_images=['hist_stacked_stepfilled_alpha'])
def test_hist_stacked_stepfilled_alpha():
    # make some data
    d1 = np.linspace(1, 3, 20)
    d2 = np.linspace(0, 10, 50)
    fig = plt.figure()
    ax = fig.add_subplot(111)
    ax.hist( (d1, d2), histtype="stepfilled", stacked=True, alpha=0.5)

@image_comparison(baseline_images=['hist_stacked_step'])
def test_hist_stacked_step():
    # make some data
    d1 = np.linspace(1, 3, 20)
    d2 = np.linspace(0, 10, 50)
    fig = plt.figure()
    ax = fig.add_subplot(111)
    ax.hist( (d1, d2), histtype="step", stacked=True)


@image_comparison(baseline_images=['hist_stacked_normed'])
def test_hist_stacked_normed():
    # make some data
    d1 = np.linspace(1, 3, 20)
    d2 = np.linspace(0, 10, 50)
    fig = plt.figure()
    ax = fig.add_subplot(111)
    ax.hist((d1, d2), stacked=True, normed=True)


@image_comparison(baseline_images=['hist_stacked_bar'])
def test_hist_stacked_bar():
    # make some data
    d = [[100, 100, 100, 100, 200, 320, 450, 80, 20, 600, 310, 800], [20, 23, 50, 11, 100, 420], [120, 120, 120, 140, 140, 150, 180], [60, 60, 60, 60, 300, 300, 5, 5, 5, 5, 10, 300], [555, 555, 555, 30, 30, 30, 30, 30, 100, 100, 100, 100, 30, 30], [30, 30, 30, 30, 400, 400, 400, 400, 400, 400, 400, 400]]
    colors = [(0.5759849696758961, 1.0, 0.0), (0.0, 1.0, 0.350624650815206), (0.0, 1.0, 0.6549834156005998), (0.0, 0.6569064625276622, 1.0), (0.28302699607823545, 0.0, 1.0), (0.6849123462299822, 0.0, 1.0)]
    labels = ['green', 'orange', ' yellow', 'magenta', 'black']
    fig = plt.figure()
    ax = fig.add_subplot(111)
    ax.hist(d, bins=10, histtype='barstacked', align='mid', color=colors, label=labels)
    ax.legend(loc='upper right', bbox_to_anchor = (1.0, 1.0), ncol=1)

@image_comparison(baseline_images=['transparent_markers'], remove_text=True)
def test_transparent_markers():
    np.random.seed(0)
    data = np.random.random(50)

    fig = plt.figure()
    ax = fig.add_subplot(111)
    ax.plot(data, 'D', mfc='none', markersize=100)

@image_comparison(baseline_images=['mollweide_grid'], remove_text=True)
def test_mollweide_grid():
    # test that both horizontal and vertical gridlines appear on the Mollweide
    # projection
    fig = plt.figure()
    ax = fig.add_subplot(111, projection='mollweide')
    ax.grid()

@cleanup
def test_mollweide_forward_inverse_closure():
    # test that the round-trip Mollweide forward->inverse transformation is an
    # approximate identity
    fig = plt.figure()
    ax = fig.add_subplot(111, projection='mollweide')

    # set up 1-degree grid in longitude, latitude
    lon = np.linspace(-np.pi, np.pi, 360)
    lat = np.linspace(-np.pi / 2.0, np.pi / 2.0, 180)
    lon, lat = np.meshgrid(lon, lat)
    ll = np.vstack((lon.flatten(), lat.flatten())).T

    # perform forward transform
    xy = ax.transProjection.transform(ll)

    # perform inverse transform
    ll2 = ax.transProjection.inverted().transform(xy)

    # compare
    np.testing.assert_array_almost_equal(ll, ll2, 3)

@cleanup
def test_mollweide_inverse_forward_closure():
    # test that the round-trip Mollweide inverse->forward transformation is an
    # approximate identity
    fig = plt.figure()
    ax = fig.add_subplot(111, projection='mollweide')

    # set up grid in x, y
    x = np.linspace(0, 1, 500)
    x, y = np.meshgrid(x, x)
    xy = np.vstack((x.flatten(), y.flatten())).T

    # perform inverse transform
    ll = ax.transProjection.inverted().transform(xy)

    # perform forward transform
    xy2 = ax.transProjection.transform(ll)

    # compare
    np.testing.assert_array_almost_equal(xy, xy2, 3)


@image_comparison(baseline_images=['test_alpha'], remove_text=True)
def test_alpha():
    np.random.seed(0)
    data = np.random.random(50)

    fig = plt.figure()
    ax = fig.add_subplot(111)

    # alpha=.5 markers, solid line
    ax.plot(data, '-D', color=[1, 0, 0], mfc=[1, 0, 0, .5],
            markersize=20, lw=10)

    # everything solid by kwarg
    ax.plot(data + 2, '-D', color=[1, 0, 0, .5], mfc=[1, 0, 0, .5],
            markersize=20, lw=10,
            alpha=1)

    # everything alpha=.5 by kwarg
    ax.plot(data + 4, '-D', color=[1, 0, 0], mfc=[1, 0, 0],
            markersize=20, lw=10,
            alpha=.5)

    # everything alpha=.5 by colors
    ax.plot(data + 6, '-D', color=[1, 0, 0, .5], mfc=[1, 0, 0, .5],
            markersize=20, lw=10)

    # alpha=.5 line, solid markers
    ax.plot(data + 8, '-D', color=[1, 0, 0, .5], mfc=[1, 0, 0],
            markersize=20, lw=10)


@image_comparison(baseline_images=['eventplot'], remove_text=True)
def test_eventplot():
    '''
    test that eventplot produces the correct output
    '''
    np.random.seed(0)

    data1 = np.random.random([32, 20]).tolist()
    data2 = np.random.random([6, 20]).tolist()
    data = data1 + data2
    num_datasets = len(data)

    colors1 = [[0, 1, .7]] * len(data1)
    colors2 = [[1, 0, 0],
               [0, 1, 0],
               [0, 0, 1],
               [1, .75, 0],
               [1, 0, 1],
               [0, 1, 1]]
    colors = colors1 + colors2

    lineoffsets1 = 12 + np.arange(0, len(data1)) * .33
    lineoffsets2 = [-15, -3, 1, 1.5, 6, 10]
    lineoffsets = lineoffsets1.tolist() + lineoffsets2

    linelengths1 = [.33] * len(data1)
    linelengths2 = [5, 2, 1, 1, 3, 1.5]
    linelengths = linelengths1 + linelengths2

    fig = plt.figure()
    axobj = fig.add_subplot(111)
    colls = axobj.eventplot(data, colors=colors, lineoffsets=lineoffsets,
                            linelengths=linelengths)

    num_collections = len(colls)
    np.testing.assert_equal(num_collections, num_datasets)

@image_comparison(baseline_images=['vertex_markers'], extensions=['png'],
                  remove_text=True)
def test_vertex_markers():
    data = list(xrange(10))
    marker_as_tuple = ((-1, -1), (1, -1), (1, 1), (-1, 1))
    marker_as_list = [(-1, -1), (1, -1), (1, 1), (-1, 1)]
    fig = plt.figure()
    ax = fig.add_subplot(111)
    ax.plot(data, linestyle='', marker=marker_as_tuple, mfc='k')
    ax.plot(data[::-1], linestyle='', marker=marker_as_list, mfc='b')
    ax.set_xlim([-1, 10])
    ax.set_ylim([-1, 10])

@image_comparison(baseline_images=['vline_hline_zorder',
                                   'errorbar_zorder'])
def test_eb_line_zorder():
    x = list(xrange(10))

    # First illustrate basic pyplot interface, using defaults where possible.
    fig = plt.figure()
    ax = fig.gca()
    ax.plot(x, lw=10, zorder=5)
    ax.axhline(1, color='red', lw=10, zorder=1)
    ax.axhline(5, color='green', lw=10, zorder=10)
    ax.axvline(7, color='m', lw=10, zorder=7)
    ax.axvline(2, color='k', lw=10, zorder=3)

    ax.set_title("axvline and axhline zorder test")

    # Now switch to a more OO interface to exercise more features.
    fig = plt.figure()
    ax = fig.gca()
    x = list(xrange(10))
    y = np.zeros(10)
    yerr = list(xrange(10))
    ax.errorbar(x, y, yerr=yerr, zorder=5, lw=5, color='r')
    for j in range(10):
        ax.axhline(j, lw=5, color='k', zorder=j)
        ax.axhline(-j, lw=5, color='k', zorder=j)

    ax.set_title("errorbar zorder test")


@image_comparison(baseline_images=['step_linestyle'], remove_text=True)
def test_step_linestyle():
    x = y = np.arange(10)

    # First illustrate basic pyplot interface, using defaults where possible.
    fig, ax_lst = plt.subplots(2, 2)
    ax_lst = ax_lst.flatten()

    ln_styles = ['-', '--', '-.', ':']

    for ax, ls in zip(ax_lst, ln_styles):
        ax.step(x, y, lw=5, linestyle=ls, where='pre')
        ax.step(x, y + 1, lw=5, linestyle=ls, where='mid')
        ax.step(x, y + 2, lw=5, linestyle=ls, where='post')
        ax.set_xlim([-1, 5])
        ax.set_ylim([-1, 7])


@image_comparison(baseline_images=['mixed_collection'], remove_text=True)
def test_mixed_collection():
    from matplotlib import patches
    from matplotlib import collections

    x = list(xrange(10))

    # First illustrate basic pyplot interface, using defaults where possible.
    fig = plt.figure()
    ax = fig.add_subplot(1,1,1)

    c = patches.Circle((8, 8), radius=4, facecolor='none', edgecolor='green')

    # PDF can optimize this one
    p1 = collections.PatchCollection([c], match_original=True)
    p1.set_offsets([[0, 0], [24, 24]])
    p1.set_linewidths([1, 5])

    # PDF can't optimize this one, because the alpha of the edge changes
    p2 = collections.PatchCollection([c], match_original=True)
    p2.set_offsets([[48, 0], [-32, -16]])
    p2.set_linewidths([1, 5])
    p2.set_edgecolors([[0, 0, 0.1, 1.0], [0, 0, 0.1, 0.5]])

    ax.patch.set_color('0.5')
    ax.add_collection(p1)
    ax.add_collection(p2)

    ax.set_xlim(0, 16)
    ax.set_ylim(0, 16)

@cleanup
def test_subplot_key_hash():
    ax = plt.subplot(np.float64(5.5), np.int64(1), np.float64(1.2))
    ax.twinx()
    assert_equal((5, 1, 0, None), ax.get_subplotspec().get_geometry())


@image_comparison(baseline_images=['specgram_freqs',
                                   'specgram_freqs_linear'],
                  remove_text=True, extensions=['png'])
def test_specgram_freqs():
    '''test axes.specgram in default (psd) mode with sinusoidal stimuli'''
    n = 10000
    Fs = 100.

    fstims1 = [Fs/4, Fs/5, Fs/11]
    fstims2 = [Fs/4.7, Fs/5.6, Fs/11.9]

    NFFT = int(1000 * Fs / min(fstims1 + fstims2))
    noverlap = int(NFFT / 2)
    pad_to = int(2 ** np.ceil(np.log2(NFFT)))

    x = np.arange(0, n, 1/Fs)

    y1 = np.zeros(x.size)
    y2 = np.zeros(x.size)
    for fstim1, fstim2 in zip(fstims1, fstims2):
        y1 += np.sin(fstim1 * x * np.pi * 2)
        y2 += np.sin(fstim2 * x * np.pi * 2)
    y = np.hstack([y1, y2])

    fig1 = plt.figure()
    fig2 = plt.figure()

    ax11 = fig1.add_subplot(3, 1, 1)
    ax12 = fig1.add_subplot(3, 1, 2)
    ax13 = fig1.add_subplot(3, 1, 3)

    ax21 = fig2.add_subplot(3, 1, 1)
    ax22 = fig2.add_subplot(3, 1, 2)
    ax23 = fig2.add_subplot(3, 1, 3)

    spec11 = ax11.specgram(y, NFFT=NFFT, Fs=Fs, noverlap=noverlap,
                           pad_to=pad_to, sides='default')
    spec12 = ax12.specgram(y, NFFT=NFFT, Fs=Fs, noverlap=noverlap,
                           pad_to=pad_to, sides='onesided')
    spec13 = ax13.specgram(y, NFFT=NFFT, Fs=Fs, noverlap=noverlap,
                           pad_to=pad_to, sides='twosided')

    spec21 = ax21.specgram(y, NFFT=NFFT, Fs=Fs, noverlap=noverlap,
                           pad_to=pad_to, sides='default',
                           scale='linear', norm=matplotlib.colors.LogNorm())
    spec22 = ax22.specgram(y, NFFT=NFFT, Fs=Fs, noverlap=noverlap,
                           pad_to=pad_to, sides='onesided',
                           scale='linear', norm=matplotlib.colors.LogNorm())
    spec23 = ax23.specgram(y, NFFT=NFFT, Fs=Fs, noverlap=noverlap,
                           pad_to=pad_to, sides='twosided',
                           scale='linear', norm=matplotlib.colors.LogNorm())


@image_comparison(baseline_images=['specgram_noise',
                                   'specgram_noise_linear'],
                  remove_text=True, extensions=['png'])
def test_specgram_noise():
    '''test axes.specgram in default (psd) mode with noise stimuli'''
    np.random.seed(0)

    n = 10000
    Fs = 100.

    NFFT = int(1000 * Fs / 11)
    noverlap = int(NFFT / 2)
    pad_to = int(2 ** np.ceil(np.log2(NFFT)))

    y1 = np.random.standard_normal(n)
    y2 = np.random.rand(n)
    y = np.hstack([y1, y2])

    fig1 = plt.figure()
    fig2 = plt.figure()

    ax11 = fig1.add_subplot(3, 1, 1)
    ax12 = fig1.add_subplot(3, 1, 2)
    ax13 = fig1.add_subplot(3, 1, 3)

    ax21 = fig2.add_subplot(3, 1, 1)
    ax22 = fig2.add_subplot(3, 1, 2)
    ax23 = fig2.add_subplot(3, 1, 3)

    spec11 = ax11.specgram(y, NFFT=NFFT, Fs=Fs, noverlap=noverlap,
                           pad_to=pad_to, sides='default')
    spec12 = ax12.specgram(y, NFFT=NFFT, Fs=Fs, noverlap=noverlap,
                           pad_to=pad_to, sides='onesided')
    spec13 = ax13.specgram(y, NFFT=NFFT, Fs=Fs, noverlap=noverlap,
                           pad_to=pad_to, sides='twosided')

    spec21 = ax21.specgram(y, NFFT=NFFT, Fs=Fs, noverlap=noverlap,
                           pad_to=pad_to, sides='default',
                           scale='linear', norm=matplotlib.colors.LogNorm())
    spec22 = ax22.specgram(y, NFFT=NFFT, Fs=Fs, noverlap=noverlap,
                           pad_to=pad_to, sides='onesided',
                           scale='linear', norm=matplotlib.colors.LogNorm())
    spec23 = ax23.specgram(y, NFFT=NFFT, Fs=Fs, noverlap=noverlap,
                           pad_to=pad_to, sides='twosided',
                           scale='linear', norm=matplotlib.colors.LogNorm())


@image_comparison(baseline_images=['specgram_magnitude_freqs',
                                   'specgram_magnitude_freqs_linear'],
                  remove_text=True, extensions=['png'])
def test_specgram_magnitude_freqs():
    '''test axes.specgram in magnitude mode with sinusoidal stimuli'''
    n = 10000
    Fs = 100.

    fstims1 = [Fs/4, Fs/5, Fs/11]
    fstims2 = [Fs/4.7, Fs/5.6, Fs/11.9]

    NFFT = int(1000 * Fs / min(fstims1 + fstims2))
    noverlap = int(NFFT / 2)
    pad_to = int(2 ** np.ceil(np.log2(NFFT)))

    x = np.arange(0, n, 1/Fs)

    y1 = np.zeros(x.size)
    y2 = np.zeros(x.size)
    for i, (fstim1, fstim2) in enumerate(zip(fstims1, fstims2)):
        y1 += np.sin(fstim1 * x * np.pi * 2)
        y2 += np.sin(fstim2 * x * np.pi * 2)
        y1[-1] = y1[-1]/y1[-1]
        y2[-1] = y2[-1]/y2[-1]
    y = np.hstack([y1, y2])

    fig1 = plt.figure()
    fig2 = plt.figure()

    ax11 = fig1.add_subplot(3, 1, 1)
    ax12 = fig1.add_subplot(3, 1, 2)
    ax13 = fig1.add_subplot(3, 1, 3)

    ax21 = fig2.add_subplot(3, 1, 1)
    ax22 = fig2.add_subplot(3, 1, 2)
    ax23 = fig2.add_subplot(3, 1, 3)

    spec11 = ax11.specgram(y, NFFT=NFFT, Fs=Fs, noverlap=noverlap,
                           pad_to=pad_to, sides='default', mode='magnitude')
    spec12 = ax12.specgram(y, NFFT=NFFT, Fs=Fs, noverlap=noverlap,
                           pad_to=pad_to, sides='onesided', mode='magnitude')
    spec13 = ax13.specgram(y, NFFT=NFFT, Fs=Fs, noverlap=noverlap,
                           pad_to=pad_to, sides='twosided', mode='magnitude')

    spec21 = ax21.specgram(y, NFFT=NFFT, Fs=Fs, noverlap=noverlap,
                           pad_to=pad_to, sides='default', mode='magnitude',
                           scale='linear', norm=matplotlib.colors.LogNorm())
    spec22 = ax22.specgram(y, NFFT=NFFT, Fs=Fs, noverlap=noverlap,
                           pad_to=pad_to, sides='onesided', mode='magnitude',
                           scale='linear', norm=matplotlib.colors.LogNorm())
    spec23 = ax23.specgram(y, NFFT=NFFT, Fs=Fs, noverlap=noverlap,
                           pad_to=pad_to, sides='twosided', mode='magnitude',
                           scale='linear', norm=matplotlib.colors.LogNorm())


@image_comparison(baseline_images=['specgram_magnitude_noise',
                                   'specgram_magnitude_noise_linear'],
                  remove_text=True, extensions=['png'])
def test_specgram_magnitude_noise():
    '''test axes.specgram in magnitude mode with noise stimuli'''
    np.random.seed(0)

    n = 10000
    Fs = 100.

    NFFT = int(1000 * Fs / 11)
    noverlap = int(NFFT / 2)
    pad_to = int(2 ** np.ceil(np.log2(NFFT)))

    y1 = np.random.standard_normal(n)
    y2 = np.random.rand(n)
    y = np.hstack([y1, y2])

    fig1 = plt.figure()
    fig2 = plt.figure()

    ax11 = fig1.add_subplot(3, 1, 1)
    ax12 = fig1.add_subplot(3, 1, 2)
    ax13 = fig1.add_subplot(3, 1, 3)

    ax21 = fig2.add_subplot(3, 1, 1)
    ax22 = fig2.add_subplot(3, 1, 2)
    ax23 = fig2.add_subplot(3, 1, 3)

    spec11 = ax11.specgram(y, NFFT=NFFT, Fs=Fs, noverlap=noverlap,
                           pad_to=pad_to, sides='default', mode='magnitude')
    spec12 = ax12.specgram(y, NFFT=NFFT, Fs=Fs, noverlap=noverlap,
                           pad_to=pad_to, sides='onesided', mode='magnitude')
    spec13 = ax13.specgram(y, NFFT=NFFT, Fs=Fs, noverlap=noverlap,
                           pad_to=pad_to, sides='twosided', mode='magnitude')

    spec21 = ax21.specgram(y, NFFT=NFFT, Fs=Fs, noverlap=noverlap,
                           pad_to=pad_to, sides='default', mode='magnitude',
                           scale='linear', norm=matplotlib.colors.LogNorm())
    spec22 = ax22.specgram(y, NFFT=NFFT, Fs=Fs, noverlap=noverlap,
                           pad_to=pad_to, sides='onesided', mode='magnitude',
                           scale='linear', norm=matplotlib.colors.LogNorm())
    spec23 = ax23.specgram(y, NFFT=NFFT, Fs=Fs, noverlap=noverlap,
                           pad_to=pad_to, sides='twosided', mode='magnitude',
                           scale='linear', norm=matplotlib.colors.LogNorm())


@image_comparison(baseline_images=['specgram_angle_freqs'],
                  remove_text=True, extensions=['png'])
def test_specgram_angle_freqs():
    '''test axes.specgram in angle mode with sinusoidal stimuli'''
    n = 10000
    Fs = 100.

    fstims1 = [Fs/4, Fs/5, Fs/11]
    fstims2 = [Fs/4.7, Fs/5.6, Fs/11.9]

    NFFT = int(1000 * Fs / min(fstims1 + fstims2))
    noverlap = int(NFFT / 2)
    pad_to = int(2 ** np.ceil(np.log2(NFFT)))

    x = np.arange(0, n, 1/Fs)

    y1 = np.zeros(x.size)
    y2 = np.zeros(x.size)
    for i, (fstim1, fstim2) in enumerate(zip(fstims1, fstims2)):
        y1 += np.sin(fstim1 * x * np.pi * 2)
        y2 += np.sin(fstim2 * x * np.pi * 2)
        y1[-1] = y1[-1]/y1[-1]
        y2[-1] = y2[-1]/y2[-1]
    y = np.hstack([y1, y2])

    fig1 = plt.figure()

    ax11 = fig1.add_subplot(3, 1, 1)
    ax12 = fig1.add_subplot(3, 1, 2)
    ax13 = fig1.add_subplot(3, 1, 3)

    ax11.hold(True)
    ax12.hold(True)
    ax13.hold(True)

    spec11 = ax11.specgram(y, NFFT=NFFT, Fs=Fs, noverlap=noverlap,
                           pad_to=pad_to, sides='default', mode='angle')
    spec12 = ax12.specgram(y, NFFT=NFFT, Fs=Fs, noverlap=noverlap,
                           pad_to=pad_to, sides='onesided', mode='angle')
    spec13 = ax13.specgram(y, NFFT=NFFT, Fs=Fs, noverlap=noverlap,
                           pad_to=pad_to, sides='twosided', mode='angle')

    assert_raises(ValueError, ax11.specgram, y, NFFT=NFFT, Fs=Fs,
                  noverlap=noverlap, pad_to=pad_to, sides='default',
                  mode='phase', scale='dB')

    assert_raises(ValueError, ax12.specgram, y, NFFT=NFFT, Fs=Fs,
                  noverlap=noverlap, pad_to=pad_to, sides='onesided',
                  mode='phase', scale='dB')

    assert_raises(ValueError, ax13.specgram, y, NFFT=NFFT, Fs=Fs,
                  noverlap=noverlap, pad_to=pad_to, sides='twosided',
                  mode='phase', scale='dB')


@image_comparison(baseline_images=['specgram_angle_noise'],
                  remove_text=True, extensions=['png'])
def test_specgram_noise_angle():
    '''test axes.specgram in angle mode with noise stimuli'''
    np.random.seed(0)

    n = 10000
    Fs = 100.

    NFFT = int(1000 * Fs / 11)
    noverlap = int(NFFT / 2)
    pad_to = int(2 ** np.ceil(np.log2(NFFT)))

    y1 = np.random.standard_normal(n)
    y2 = np.random.rand(n)
    y = np.hstack([y1, y2])

    fig1 = plt.figure()

    ax11 = fig1.add_subplot(3, 1, 1)
    ax12 = fig1.add_subplot(3, 1, 2)
    ax13 = fig1.add_subplot(3, 1, 3)

    ax11.hold(True)
    ax12.hold(True)
    ax13.hold(True)

    spec11 = ax11.specgram(y, NFFT=NFFT, Fs=Fs, noverlap=noverlap,
                           pad_to=pad_to, sides='default', mode='angle')
    spec12 = ax12.specgram(y, NFFT=NFFT, Fs=Fs, noverlap=noverlap,
                           pad_to=pad_to, sides='onesided', mode='angle')
    spec13 = ax13.specgram(y, NFFT=NFFT, Fs=Fs, noverlap=noverlap,
                           pad_to=pad_to, sides='twosided', mode='angle')

    assert_raises(ValueError, ax11.specgram, y, NFFT=NFFT, Fs=Fs,
                  noverlap=noverlap, pad_to=pad_to, sides='default',
                  mode='phase', scale='dB')

    assert_raises(ValueError, ax12.specgram, y, NFFT=NFFT, Fs=Fs,
                  noverlap=noverlap, pad_to=pad_to, sides='onesided',
                  mode='phase', scale='dB')

    assert_raises(ValueError, ax13.specgram, y, NFFT=NFFT, Fs=Fs,
                  noverlap=noverlap, pad_to=pad_to, sides='twosided',
                  mode='phase', scale='dB')


@image_comparison(baseline_images=['specgram_phase_freqs'],
                  remove_text=True, extensions=['png'])
def test_specgram_freqs_phase():
    '''test axes.specgram in phase mode with sinusoidal stimuli'''
    n = 10000
    Fs = 100.

    fstims1 = [Fs/4, Fs/5, Fs/11]
    fstims2 = [Fs/4.7, Fs/5.6, Fs/11.9]

    NFFT = int(1000 * Fs / min(fstims1 + fstims2))
    noverlap = int(NFFT / 2)
    pad_to = int(2 ** np.ceil(np.log2(NFFT)))

    x = np.arange(0, n, 1/Fs)

    y1 = np.zeros(x.size)
    y2 = np.zeros(x.size)
    for i, (fstim1, fstim2) in enumerate(zip(fstims1, fstims2)):
        y1 += np.sin(fstim1 * x * np.pi * 2)
        y2 += np.sin(fstim2 * x * np.pi * 2)
        y1[-1] = y1[-1]/y1[-1]
        y2[-1] = y2[-1]/y2[-1]
    y = np.hstack([y1, y2])

    fig1 = plt.figure()

    ax11 = fig1.add_subplot(3, 1, 1)
    ax12 = fig1.add_subplot(3, 1, 2)
    ax13 = fig1.add_subplot(3, 1, 3)

    ax11.hold(True)
    ax12.hold(True)
    ax13.hold(True)

    spec11 = ax11.specgram(y, NFFT=NFFT, Fs=Fs, noverlap=noverlap,
                           pad_to=pad_to, sides='default', mode='phase')
    spec12 = ax12.specgram(y, NFFT=NFFT, Fs=Fs, noverlap=noverlap,
                           pad_to=pad_to, sides='onesided', mode='phase')
    spec13 = ax13.specgram(y, NFFT=NFFT, Fs=Fs, noverlap=noverlap,
                           pad_to=pad_to, sides='twosided', mode='phase')

    assert_raises(ValueError, ax11.specgram, y, NFFT=NFFT, Fs=Fs,
                  noverlap=noverlap, pad_to=pad_to, sides='default',
                  mode='phase', scale='dB')

    assert_raises(ValueError, ax12.specgram, y, NFFT=NFFT, Fs=Fs,
                  noverlap=noverlap, pad_to=pad_to, sides='onesided',
                  mode='phase', scale='dB')

    assert_raises(ValueError, ax13.specgram, y, NFFT=NFFT, Fs=Fs,
                  noverlap=noverlap, pad_to=pad_to, sides='twosided',
                  mode='phase', scale='dB')


@image_comparison(baseline_images=['specgram_phase_noise'],
                  remove_text=True, extensions=['png'])
def test_specgram_noise_phase():
    '''test axes.specgram in phase mode with noise stimuli'''
    np.random.seed(0)

    n = 10000
    Fs = 100.

    NFFT = int(1000 * Fs / 11)
    noverlap = int(NFFT / 2)
    pad_to = int(2 ** np.ceil(np.log2(NFFT)))

    y1 = np.random.standard_normal(n)
    y2 = np.random.rand(n)
    y = np.hstack([y1, y2])

    fig1 = plt.figure()

    ax11 = fig1.add_subplot(3, 1, 1)
    ax12 = fig1.add_subplot(3, 1, 2)
    ax13 = fig1.add_subplot(3, 1, 3)

    ax11.hold(True)
    ax12.hold(True)
    ax13.hold(True)

    spec11 = ax11.specgram(y, NFFT=NFFT, Fs=Fs, noverlap=noverlap,
                           pad_to=pad_to, sides='default',
                           mode='phase', )
    spec12 = ax12.specgram(y, NFFT=NFFT, Fs=Fs, noverlap=noverlap,
                           pad_to=pad_to, sides='onesided',
                           mode='phase', )
    spec13 = ax13.specgram(y, NFFT=NFFT, Fs=Fs, noverlap=noverlap,
                           pad_to=pad_to, sides='twosided',
                           mode='phase', )

    assert_raises(ValueError, ax11.specgram, y, NFFT=NFFT, Fs=Fs,
                  noverlap=noverlap, pad_to=pad_to, sides='default',
                  mode='phase', scale='dB')

    assert_raises(ValueError, ax12.specgram, y, NFFT=NFFT, Fs=Fs,
                  noverlap=noverlap, pad_to=pad_to, sides='onesided',
                  mode='phase', scale='dB')

    assert_raises(ValueError, ax13.specgram, y, NFFT=NFFT, Fs=Fs,
                  noverlap=noverlap, pad_to=pad_to, sides='twosided',
                  mode='phase', scale='dB')


@image_comparison(baseline_images=['psd_freqs'], remove_text=True,
                  extensions=['png'])
def test_psd_freqs():
    '''test axes.psd with sinusoidal stimuli'''
    n = 10000
    Fs = 100.

    fstims1 = [Fs/4, Fs/5, Fs/11]
    fstims2 = [Fs/4.7, Fs/5.6, Fs/11.9]

    NFFT = int(1000 * Fs / min(fstims1 + fstims2))
    noverlap = int(NFFT / 2)
    pad_to = int(2 ** np.ceil(np.log2(NFFT)))

    x = np.arange(0, n, 1/Fs)

    y1 = np.zeros(x.size)
    y2 = np.zeros(x.size)
    for fstim1, fstim2 in zip(fstims1, fstims2):
        y1 += np.sin(fstim1 * x * np.pi * 2)
        y2 += np.sin(fstim2 * x * np.pi * 2)
    y = np.hstack([y1, y2])

    fig = plt.figure()
    ax1 = fig.add_subplot(3, 1, 1)
    ax2 = fig.add_subplot(3, 1, 2)
    ax3 = fig.add_subplot(3, 1, 3)

    psd1, freqs1 = ax1.psd(y, NFFT=NFFT, Fs=Fs, noverlap=noverlap,
                           pad_to=pad_to, sides='default')
    psd2, freqs2 = ax2.psd(y, NFFT=NFFT, Fs=Fs, noverlap=noverlap,
                           pad_to=pad_to, sides='onesided',
                           return_line=False)
    psd3, freqs3, line3 = ax3.psd(y, NFFT=NFFT, Fs=Fs, noverlap=noverlap,
                                  pad_to=pad_to, sides='twosided',
                                  return_line=True)

    ax1.set_xlabel('')
    ax2.set_xlabel('')
    ax3.set_xlabel('')
    ax1.set_ylabel('')
    ax2.set_ylabel('')
    ax3.set_ylabel('')


@image_comparison(baseline_images=['psd_noise'], remove_text=True,
                  extensions=['png'])
def test_psd_noise():
    '''test axes.psd with noise stimuli'''
    np.random.seed(0)

    n = 10000
    Fs = 100.

    NFFT = int(1000 * Fs / 11)
    noverlap = int(NFFT / 2)
    pad_to = int(2 ** np.ceil(np.log2(NFFT)))

    y1 = np.random.standard_normal(n)
    y2 = np.random.rand(n)
    y = np.hstack([y1, y2])

    fig = plt.figure()
    ax1 = fig.add_subplot(3, 1, 1)
    ax2 = fig.add_subplot(3, 1, 2)
    ax3 = fig.add_subplot(3, 1, 3)

    psd1, freqs1 = ax1.psd(y, NFFT=NFFT, Fs=Fs, noverlap=noverlap,
                           pad_to=pad_to, sides='default')
    psd2, freqs2 = ax2.psd(y, NFFT=NFFT, Fs=Fs, noverlap=noverlap,
                           pad_to=pad_to, sides='onesided',
                           return_line=False)
    psd3, freqs3, line3 = ax3.psd(y, NFFT=NFFT, Fs=Fs, noverlap=noverlap,
                                  pad_to=pad_to, sides='twosided',
                                  return_line=True)

    ax1.set_xlabel('')
    ax2.set_xlabel('')
    ax3.set_xlabel('')
    ax1.set_ylabel('')
    ax2.set_ylabel('')
    ax3.set_ylabel('')


@image_comparison(baseline_images=['csd_freqs'], remove_text=True,
                  extensions=['png'])
def test_csd_freqs():
    '''test axes.csd with sinusoidal stimuli'''
    n = 10000
    Fs = 100.

    fstims1 = [Fs/4, Fs/5, Fs/11]
    fstims2 = [Fs/4.7, Fs/5.6, Fs/11.9]

    NFFT = int(1000 * Fs / min(fstims1 + fstims2))
    noverlap = int(NFFT / 2)
    pad_to = int(2 ** np.ceil(np.log2(NFFT)))

    x = np.arange(0, n, 1/Fs)

    y1 = np.zeros(x.size)
    y2 = np.zeros(x.size)
    for fstim1, fstim2 in zip(fstims1, fstims2):
        y1 += np.sin(fstim1 * x * np.pi * 2)
        y2 += np.sin(fstim2 * x * np.pi * 2)

    fig = plt.figure()
    ax1 = fig.add_subplot(3, 1, 1)
    ax2 = fig.add_subplot(3, 1, 2)
    ax3 = fig.add_subplot(3, 1, 3)

    csd1, freqs1 = ax1.csd(y1, y2, NFFT=NFFT, Fs=Fs, noverlap=noverlap,
                           pad_to=pad_to, sides='default')
    csd2, freqs2 = ax2.csd(y1, y2, NFFT=NFFT, Fs=Fs, noverlap=noverlap,
                           pad_to=pad_to, sides='onesided',
                           return_line=False)
    csd3, freqs3, line3 = ax3.csd(y1, y2, NFFT=NFFT, Fs=Fs, noverlap=noverlap,
                                  pad_to=pad_to, sides='twosided',
                                  return_line=True)

    ax1.set_xlabel('')
    ax2.set_xlabel('')
    ax3.set_xlabel('')
    ax1.set_ylabel('')
    ax2.set_ylabel('')
    ax3.set_ylabel('')


@image_comparison(baseline_images=['csd_noise'], remove_text=True,
                  extensions=['png'])
def test_csd_noise():
    '''test axes.csd with noise stimuli'''
    np.random.seed(0)

    n = 10000
    Fs = 100.

    NFFT = int(1000 * Fs / 11)
    noverlap = int(NFFT / 2)
    pad_to = int(2 ** np.ceil(np.log2(NFFT)))

    y1 = np.random.standard_normal(n)
    y2 = np.random.rand(n)

    fig = plt.figure()
    ax1 = fig.add_subplot(3, 1, 1)
    ax2 = fig.add_subplot(3, 1, 2)
    ax3 = fig.add_subplot(3, 1, 3)

    csd1, freqs1 = ax1.csd(y1, y2, NFFT=NFFT, Fs=Fs, noverlap=noverlap,
                           pad_to=pad_to, sides='default')
    csd2, freqs2 = ax2.csd(y1, y2, NFFT=NFFT, Fs=Fs, noverlap=noverlap,
                           pad_to=pad_to, sides='onesided',
                           return_line=False)
    csd3, freqs3, line3 = ax3.csd(y1, y2, NFFT=NFFT, Fs=Fs, noverlap=noverlap,
                                  pad_to=pad_to, sides='twosided',
                                  return_line=True)

    ax1.set_xlabel('')
    ax2.set_xlabel('')
    ax3.set_xlabel('')
    ax1.set_ylabel('')
    ax2.set_ylabel('')
    ax3.set_ylabel('')


@image_comparison(baseline_images=['magnitude_spectrum_freqs_linear',
                                   'magnitude_spectrum_freqs_dB'],
                  remove_text=True,
                  extensions=['png'])
def test_magnitude_spectrum_freqs():
    '''test axes.magnitude_spectrum with sinusoidal stimuli'''
    n = 10000
    Fs = 100.

    fstims1 = [Fs/4, Fs/5, Fs/11]

    NFFT = int(1000 * Fs / min(fstims1))
    pad_to = int(2 ** np.ceil(np.log2(NFFT)))

    x = np.arange(0, n, 1/Fs)

    y = np.zeros(x.size)
    for i, fstim1 in enumerate(fstims1):
        y += np.sin(fstim1 * x * np.pi * 2) * 10**i
    y = y

    fig1 = plt.figure()
    fig2 = plt.figure()

    ax11 = fig1.add_subplot(3, 1, 1)
    ax12 = fig1.add_subplot(3, 1, 2)
    ax13 = fig1.add_subplot(3, 1, 3)

    ax21 = fig2.add_subplot(3, 1, 1)
    ax22 = fig2.add_subplot(3, 1, 2)
    ax23 = fig2.add_subplot(3, 1, 3)

    spec11, freqs11, line11 = ax11.magnitude_spectrum(y, Fs=Fs, pad_to=pad_to,
                                                      sides='default')
    spec12, freqs12, line12 = ax12.magnitude_spectrum(y, Fs=Fs, pad_to=pad_to,
                                                      sides='onesided')
    spec13, freqs13, line13 = ax13.magnitude_spectrum(y, Fs=Fs, pad_to=pad_to,
                                                      sides='twosided')

    spec21, freqs21, line21 = ax21.magnitude_spectrum(y, Fs=Fs, pad_to=pad_to,
                                                      sides='default',
                                                      scale='dB')
    spec22, freqs22, line22 = ax22.magnitude_spectrum(y, Fs=Fs, pad_to=pad_to,
                                                      sides='onesided',
                                                      scale='dB')
    spec23, freqs23, line23 = ax23.magnitude_spectrum(y, Fs=Fs, pad_to=pad_to,
                                                      sides='twosided',
                                                      scale='dB')

    ax11.set_xlabel('')
    ax12.set_xlabel('')
    ax13.set_xlabel('')
    ax11.set_ylabel('')
    ax12.set_ylabel('')
    ax13.set_ylabel('')

    ax21.set_xlabel('')
    ax22.set_xlabel('')
    ax23.set_xlabel('')
    ax21.set_ylabel('')
    ax22.set_ylabel('')
    ax23.set_ylabel('')


@image_comparison(baseline_images=['magnitude_spectrum_noise_linear',
                                   'magnitude_spectrum_noise_dB'],
                  remove_text=True,
                  extensions=['png'])
def test_magnitude_spectrum_noise():
    '''test axes.magnitude_spectrum with noise stimuli'''
    np.random.seed(0)

    n = 10000
    Fs = 100.

    NFFT = int(1000 * Fs / 11)
    pad_to = int(2 ** np.ceil(np.log2(NFFT)))

    y1 = np.random.standard_normal(n)
    y2 = np.random.rand(n)
    y = np.hstack([y1, y2]) - .5

    fig1 = plt.figure()
    fig2 = plt.figure()

    ax11 = fig1.add_subplot(3, 1, 1)
    ax12 = fig1.add_subplot(3, 1, 2)
    ax13 = fig1.add_subplot(3, 1, 3)

    ax21 = fig2.add_subplot(3, 1, 1)
    ax22 = fig2.add_subplot(3, 1, 2)
    ax23 = fig2.add_subplot(3, 1, 3)

    spec11, freqs11, line11 = ax11.magnitude_spectrum(y, Fs=Fs, pad_to=pad_to,
                                                      sides='default')
    spec12, freqs12, line12 = ax12.magnitude_spectrum(y, Fs=Fs, pad_to=pad_to,
                                                      sides='onesided')
    spec13, freqs13, line13 = ax13.magnitude_spectrum(y, Fs=Fs, pad_to=pad_to,
                                                      sides='twosided')

    spec21, freqs21, line21 = ax21.magnitude_spectrum(y, Fs=Fs, pad_to=pad_to,
                                                      sides='default',
                                                      scale='dB')
    spec22, freqs22, line22 = ax22.magnitude_spectrum(y, Fs=Fs, pad_to=pad_to,
                                                      sides='onesided',
                                                      scale='dB')
    spec23, freqs23, line23 = ax23.magnitude_spectrum(y, Fs=Fs, pad_to=pad_to,
                                                      sides='twosided',
                                                      scale='dB')

    ax11.set_xlabel('')
    ax12.set_xlabel('')
    ax13.set_xlabel('')
    ax11.set_ylabel('')
    ax12.set_ylabel('')
    ax13.set_ylabel('')

    ax21.set_xlabel('')
    ax22.set_xlabel('')
    ax23.set_xlabel('')
    ax21.set_ylabel('')
    ax22.set_ylabel('')
    ax23.set_ylabel('')


@image_comparison(baseline_images=['angle_spectrum_freqs'],
                  remove_text=True,
                  extensions=['png'])
def test_angle_spectrum_freqs():
    '''test axes.angle_spectrum with sinusoidal stimuli'''
    n = 10000
    Fs = 100.

    fstims1 = [Fs/4, Fs/5, Fs/11]

    NFFT = int(1000 * Fs / min(fstims1))
    pad_to = int(2 ** np.ceil(np.log2(NFFT)))

    x = np.arange(0, n, 1/Fs)

    y = np.zeros(x.size)
    for i, fstim1 in enumerate(fstims1):
        y += np.sin(fstim1 * x * np.pi * 2) * 10**i
    y = y

    fig = plt.figure()
    ax1 = fig.add_subplot(3, 1, 1)
    ax2 = fig.add_subplot(3, 1, 2)
    ax3 = fig.add_subplot(3, 1, 3)

    spec1, freqs1, line1 = ax1.angle_spectrum(y, Fs=Fs, pad_to=pad_to,
                                              sides='default')
    spec2, freqs2, line2 = ax2.angle_spectrum(y, Fs=Fs, pad_to=pad_to,
                                              sides='onesided')
    spec3, freqs3, line3 = ax3.angle_spectrum(y, Fs=Fs, pad_to=pad_to,
                                              sides='twosided')

    ax1.set_xlabel('')
    ax2.set_xlabel('')
    ax3.set_xlabel('')
    ax1.set_ylabel('')
    ax2.set_ylabel('')
    ax3.set_ylabel('')


@image_comparison(baseline_images=['angle_spectrum_noise'],
                  remove_text=True,
                  extensions=['png'])
def test_angle_spectrum_noise():
    '''test axes.angle_spectrum with noise stimuli'''
    np.random.seed(0)

    n = 10000
    Fs = 100.

    NFFT = int(1000 * Fs / 11)
    pad_to = int(2 ** np.ceil(np.log2(NFFT)))

    y1 = np.random.standard_normal(n)
    y2 = np.random.rand(n)
    y = np.hstack([y1, y2]) - .5

    fig = plt.figure()
    ax1 = fig.add_subplot(3, 1, 1)
    ax2 = fig.add_subplot(3, 1, 2)
    ax3 = fig.add_subplot(3, 1, 3)

    spec1, freqs1, line1 = ax1.angle_spectrum(y, Fs=Fs, pad_to=pad_to,
                                              sides='default')
    spec2, freqs2, line2 = ax2.angle_spectrum(y, Fs=Fs, pad_to=pad_to,
                                              sides='onesided')
    spec3, freqs3, line3 = ax3.angle_spectrum(y, Fs=Fs, pad_to=pad_to,
                                              sides='twosided')

    ax1.set_xlabel('')
    ax2.set_xlabel('')
    ax3.set_xlabel('')
    ax1.set_ylabel('')
    ax2.set_ylabel('')
    ax3.set_ylabel('')


@image_comparison(baseline_images=['phase_spectrum_freqs'],
                  remove_text=True,
                  extensions=['png'])
def test_phase_spectrum_freqs():
    '''test axes.phase_spectrum with sinusoidal stimuli'''
    n = 10000
    Fs = 100.

    fstims1 = [Fs/4, Fs/5, Fs/11]

    NFFT = int(1000 * Fs / min(fstims1))
    pad_to = int(2 ** np.ceil(np.log2(NFFT)))

    x = np.arange(0, n, 1/Fs)

    y = np.zeros(x.size)
    for i, fstim1 in enumerate(fstims1):
        y += np.sin(fstim1 * x * np.pi * 2) * 10**i
    y = y

    fig = plt.figure()
    ax1 = fig.add_subplot(3, 1, 1)
    ax2 = fig.add_subplot(3, 1, 2)
    ax3 = fig.add_subplot(3, 1, 3)

    spec1, freqs1, line1 = ax1.phase_spectrum(y, Fs=Fs, pad_to=pad_to,
                                              sides='default')
    spec2, freqs2, line2 = ax2.phase_spectrum(y, Fs=Fs, pad_to=pad_to,
                                              sides='onesided')
    spec3, freqs3, line3 = ax3.phase_spectrum(y, Fs=Fs, pad_to=pad_to,
                                              sides='twosided')

    ax1.set_xlabel('')
    ax2.set_xlabel('')
    ax3.set_xlabel('')
    ax1.set_ylabel('')
    ax2.set_ylabel('')
    ax3.set_ylabel('')


@image_comparison(baseline_images=['phase_spectrum_noise'],
                  remove_text=True,
                  extensions=['png'])
def test_phase_spectrum_noise():
    '''test axes.phase_spectrum with noise stimuli'''
    np.random.seed(0)

    n = 10000
    Fs = 100.

    NFFT = int(1000 * Fs / 11)
    pad_to = int(2 ** np.ceil(np.log2(NFFT)))

    y1 = np.random.standard_normal(n)
    y2 = np.random.rand(n)
    y = np.hstack([y1, y2]) - .5

    fig = plt.figure()
    ax1 = fig.add_subplot(3, 1, 1)
    ax2 = fig.add_subplot(3, 1, 2)
    ax3 = fig.add_subplot(3, 1, 3)

    spec1, freqs1, line1 = ax1.phase_spectrum(y, Fs=Fs, pad_to=pad_to,
                                              sides='default')
    spec2, freqs2, line2 = ax2.phase_spectrum(y, Fs=Fs, pad_to=pad_to,
                                              sides='onesided')
    spec3, freqs3, line3 = ax3.phase_spectrum(y, Fs=Fs, pad_to=pad_to,
                                              sides='twosided')

    ax1.set_xlabel('')
    ax2.set_xlabel('')
    ax3.set_xlabel('')
    ax1.set_ylabel('')
    ax2.set_ylabel('')
    ax3.set_ylabel('')


@image_comparison(baseline_images=['twin_spines'], remove_text=True,
                  extensions=['png'])
def test_twin_spines():

    def make_patch_spines_invisible(ax):
        ax.set_frame_on(True)
        ax.patch.set_visible(False)
        for sp in six.itervalues(ax.spines):
            sp.set_visible(False)

    fig = plt.figure(figsize=(4, 3))
    fig.subplots_adjust(right=0.75)

    host = fig.add_subplot(111)
    par1 = host.twinx()
    par2 = host.twinx()

    # Offset the right spine of par2.  The ticks and label have already been
    # placed on the right by twinx above.
    par2.spines["right"].set_position(("axes", 1.2))
    # Having been created by twinx, par2 has its frame off, so the line of its
    # detached spine is invisible.  First, activate the frame but make the patch
    # and spines invisible.
    make_patch_spines_invisible(par2)
    # Second, show the right spine.
    par2.spines["right"].set_visible(True)

    p1, = host.plot([0, 1, 2], [0, 1, 2], "b-")
    p2, = par1.plot([0, 1, 2], [0, 3, 2], "r-")
    p3, = par2.plot([0, 1, 2], [50, 30, 15], "g-")

    host.set_xlim(0, 2)
    host.set_ylim(0, 2)
    par1.set_ylim(0, 4)
    par2.set_ylim(1, 65)

    host.yaxis.label.set_color(p1.get_color())
    par1.yaxis.label.set_color(p2.get_color())
    par2.yaxis.label.set_color(p3.get_color())

    tkw = dict(size=4, width=1.5)
    host.tick_params(axis='y', colors=p1.get_color(), **tkw)
    par1.tick_params(axis='y', colors=p2.get_color(), **tkw)
    par2.tick_params(axis='y', colors=p3.get_color(), **tkw)
    host.tick_params(axis='x', **tkw)


@cleanup
def test_rcparam_grid_minor():
    orig_grid = matplotlib.rcParams['axes.grid']
    orig_locator = matplotlib.rcParams['axes.grid.which']

    matplotlib.rcParams['axes.grid'] = True

    values = (
        (('both'), (True, True)),
        (('major'), (True, False)),
        (('minor'), (False, True))
        )

    for locator, result in values:
        matplotlib.rcParams['axes.grid.which'] = locator
        fig = plt.figure()
        ax = fig.add_subplot(1, 1, 1)
        assert((ax.xaxis._gridOnMajor, ax.xaxis._gridOnMinor) == result)

    matplotlib.rcParams['axes.grid'] = orig_grid
    matplotlib.rcParams['axes.grid.which'] = orig_locator


@cleanup
def test_vline_limit():
    fig = plt.figure()
    ax = fig.gca()
    ax.axvline(0.5)
    ax.plot([-0.1, 0, 0.2, 0.1])
    (ymin, ymax) = ax.get_ylim()
    assert ymin == -0.1
    assert ymax == 0.25


@cleanup
def test_empty_shared_subplots():
    #empty plots with shared axes inherit limits from populated plots
    fig, axes = plt.subplots(nrows=1, ncols=2, sharex=True, sharey=True)
    axes[0].plot([1,2,3], [2, 4, 6])
    x0, x1 = axes[1].get_xlim()
    y0, y1 = axes[1].get_ylim()
    assert x0 <= 1
    assert x1 >= 3
    assert y0 <= 2
    assert y1 >= 6


@cleanup
def test_relim_visible_only():
    x1 = (0., 10.)
    y1 = (0., 10.)
    x2 = (-10., 20.)
    y2 = (-10., 30.)

    fig = matplotlib.figure.Figure()
    ax = fig.add_subplot(111)
    ax.plot(x1, y1)
    assert ax.get_xlim() == x1
    assert ax.get_ylim() == y1
    l = ax.plot(x2, y2)
    assert ax.get_xlim() == x2
    assert ax.get_ylim() == y2
    l[0].set_visible(False)
    assert ax.get_xlim() == x2
    assert ax.get_ylim() == y2
<<<<<<< HEAD
    
=======

>>>>>>> d5f98765
    ax.relim(visible_only=True)
    ax.autoscale_view()

    assert ax.get_xlim() == x1
    assert ax.get_ylim() == y1


if __name__ == '__main__':
    import nose
    import sys

    args = ['-s', '--with-doctest']
    argv = sys.argv
    argv = argv[:1] + args + argv[1:]
    nose.runmodule(argv=argv, exit=False)<|MERGE_RESOLUTION|>--- conflicted
+++ resolved
@@ -1,19 +1,10 @@
-<<<<<<< HEAD
-from __future__ import absolute_import, division, print_function, unicode_literals
-=======
 from __future__ import (absolute_import, division, print_function,
                         unicode_literals)
->>>>>>> d5f98765
 
 import six
 from six.moves import xrange
 
-<<<<<<< HEAD
-from nose.tools import assert_equal
-from nose.tools import assert_raises
-=======
 from nose.tools import assert_equal, assert_raises
->>>>>>> d5f98765
 import datetime
 
 import numpy as np
@@ -2415,11 +2406,7 @@
     l[0].set_visible(False)
     assert ax.get_xlim() == x2
     assert ax.get_ylim() == y2
-<<<<<<< HEAD
-    
-=======
-
->>>>>>> d5f98765
+
     ax.relim(visible_only=True)
     ax.autoscale_view()
 
