--- conflicted
+++ resolved
@@ -34,10 +34,7 @@
 import matplotlib.image as mimage
 from matplotlib.offsetbox import OffsetBox
 from matplotlib.artist import allow_rasterization
-<<<<<<< HEAD
-=======
-
->>>>>>> 06bd1108
+
 from matplotlib.rcsetup import cycler
 
 rcParams = matplotlib.rcParams
