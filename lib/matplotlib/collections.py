"""
Classes for the efficient drawing of large collections of objects that
share most properties, e.g., a large number of line segments or
polygons.

The classes are not meant to be as flexible as their single element
counterparts (e.g., you may not be able to select all line styles) but
they are meant to be fast for common use cases (e.g., a large set of solid
line segments).
"""

import inspect
import math
from numbers import Number
import warnings

import numpy as np

import matplotlib as mpl
from . import (_api, _path, artist, cbook, cm, colors as mcolors, _docstring,
               hatch as mhatch, lines as mlines, path as mpath, transforms)
from ._enums import JoinStyle, CapStyle


# "color" is excluded; it is a compound setter, and its docstring differs
# in LineCollection.
@_api.define_aliases({
    "antialiased": ["antialiaseds", "aa"],
    "edgecolor": ["edgecolors", "ec"],
    "facecolor": ["facecolors", "fc"],
    "linestyle": ["linestyles", "dashes", "ls"],
    "linewidth": ["linewidths", "lw"],
    "offset_transform": ["transOffset"],
})
class Collection(artist.Artist, cm.ScalarMappable):
    r"""
    Base class for Collections. Must be subclassed to be usable.

    A Collection represents a sequence of `.Patch`\es that can be drawn
    more efficiently together than individually. For example, when a single
    path is being drawn repeatedly at different offsets, the renderer can
    typically execute a ``draw_marker()`` call much more efficiently than a
    series of repeated calls to ``draw_path()`` with the offsets put in
    one-by-one.

    Most properties of a collection can be configured per-element. Therefore,
    Collections have "plural" versions of many of the properties of a `.Patch`
    (e.g. `.Collection.get_paths` instead of `.Patch.get_path`). Exceptions are
    the *zorder*, *hatch*, *pickradius*, *capstyle* and *joinstyle* properties,
    which can only be set globally for the whole collection.

    Besides these exceptions, all properties can be specified as single values
    (applying to all elements) or sequences of values. The property of the
    ``i``\th element of the collection is::

      prop[i % len(prop)]

    Each Collection can optionally be used as its own `.ScalarMappable` by
    passing the *norm* and *cmap* parameters to its constructor. If the
    Collection's `.ScalarMappable` matrix ``_A`` has been set (via a call
    to `.Collection.set_array`), then at draw time this internal scalar
    mappable will be used to set the ``facecolors`` and ``edgecolors``,
    ignoring those that were manually passed in.
    """
    #: Either a list of 3x3 arrays or an Nx3x3 array (representing N
    #: transforms), suitable for the `all_transforms` argument to
    #: `~matplotlib.backend_bases.RendererBase.draw_path_collection`;
    #: each 3x3 array is used to initialize an
    #: `~matplotlib.transforms.Affine2D` object.
    #: Each kind of collection defines this based on its arguments.
    _transforms = np.empty((0, 3, 3))

    # Whether to draw an edge by default.  Set on a
    # subclass-by-subclass basis.
    _edge_default = False

    @_docstring.interpd
    def __init__(self,
                 edgecolors=None,
                 facecolors=None,
                 linewidths=None,
                 linestyles='solid',
                 capstyle=None,
                 joinstyle=None,
                 antialiaseds=None,
                 offsets=None,
                 offset_transform=None,
                 norm=None,  # optional for ScalarMappable
                 cmap=None,  # ditto
                 pickradius=5.0,
                 hatch=None,
                 urls=None,
                 *,
                 zorder=1,
                 **kwargs
                 ):
        """
        Parameters
        ----------
        edgecolors : color or list of colors, default: :rc:`patch.edgecolor`
            Edge color for each patch making up the collection. The special
            value 'face' can be passed to make the edgecolor match the
            facecolor.
        facecolors : color or list of colors, default: :rc:`patch.facecolor`
            Face color for each patch making up the collection.
        linewidths : float or list of floats, default: :rc:`patch.linewidth`
            Line width for each patch making up the collection.
        linestyles : str or tuple or list thereof, default: 'solid'
            Valid strings are ['solid', 'dashed', 'dashdot', 'dotted', '-',
            '--', '-.', ':']. Dash tuples should be of the form::

                (offset, onoffseq),

            where *onoffseq* is an even length tuple of on and off ink lengths
            in points. For examples, see
            :doc:`/gallery/lines_bars_and_markers/linestyles`.
        capstyle : `.CapStyle`-like, default: :rc:`patch.capstyle`
            Style to use for capping lines for all paths in the collection.
            Allowed values are %(CapStyle)s.
        joinstyle : `.JoinStyle`-like, default: :rc:`patch.joinstyle`
            Style to use for joining lines for all paths in the collection.
            Allowed values are %(JoinStyle)s.
        antialiaseds : bool or list of bool, default: :rc:`patch.antialiased`
            Whether each patch in the collection should be drawn with
            antialiasing.
        offsets : (float, float) or list thereof, default: (0, 0)
            A vector by which to translate each patch after rendering (default
            is no translation). The translation is performed in screen (pixel)
            coordinates (i.e. after the Artist's transform is applied).
        offset_transform : `~.Transform`, default: `.IdentityTransform`
            A single transform which will be applied to each *offsets* vector
            before it is used.
        norm : `~.colors.Normalize`, optional
            Forwarded to `.ScalarMappable`. The default of
            ``None`` means that the first draw call will set ``vmin`` and
            ``vmax`` using the minimum and maximum values of the data.
        cmap : `~.colors.Colormap`, optional
            Forwarded to `.ScalarMappable`. The default of
            ``None`` will result in :rc:`image.cmap` being used.
        hatch : str, optional
            Hatching pattern to use in filled paths, if any. Valid strings are
            ['/', '\\', '|', '-', '+', 'x', 'o', 'O', '.', '*']. See
            :doc:`/gallery/shapes_and_collections/hatch_style_reference` for
            the meaning of each hatch type.
        pickradius : float, default: 5.0
            If ``pickradius <= 0``, then `.Collection.contains` will return
            ``True`` whenever the test point is inside of one of the polygons
            formed by the control points of a Path in the Collection. On the
            other hand, if it is greater than 0, then we instead check if the
            test point is contained in a stroke of width ``2*pickradius``
            following any of the Paths in the Collection.
        urls : list of str, default: None
            A URL for each patch to link to once drawn. Currently only works
            for the SVG backend. See :doc:`/gallery/misc/hyperlinks_sgskip` for
            examples.
        zorder : float, default: 1
            The drawing order, shared by all Patches in the Collection. See
            :doc:`/gallery/misc/zorder_demo` for all defaults and examples.
        """
        artist.Artist.__init__(self)
        cm.ScalarMappable.__init__(self, norm, cmap)
        # list of un-scaled dash patterns
        # this is needed scaling the dash pattern by linewidth
        self._us_linestyles = [(0, None)]
        # list of dash patterns
        self._linestyles = [(0, None)]
        # list of unbroadcast/scaled linewidths
        self._us_lw = [0]
        self._linewidths = [0]
        # Flags set by _set_mappable_flags: are colors from mapping an array?
        self._face_is_mapped = None
        self._edge_is_mapped = None
        self._mapped_colors = None  # calculated in update_scalarmappable
        self._hatch_color = mcolors.to_rgba(mpl.rcParams['hatch.color'])
        self.set_facecolor(facecolors)
        self.set_edgecolor(edgecolors)
        self.set_linewidth(linewidths)
        self.set_linestyle(linestyles)
        self.set_antialiased(antialiaseds)
        self.set_pickradius(pickradius)
        self.set_urls(urls)
        self.set_hatch(hatch)
        self.set_zorder(zorder)

        if capstyle:
            self.set_capstyle(capstyle)
        else:
            self._capstyle = None

        if joinstyle:
            self.set_joinstyle(joinstyle)
        else:
            self._joinstyle = None

        if offsets is not None:
            offsets = np.asanyarray(offsets, float)
            # Broadcast (2,) -> (1, 2) but nothing else.
            if offsets.shape == (2,):
                offsets = offsets[None, :]
<<<<<<< HEAD
        self._offsets = offsets

        self._offset_transform = offset_transform
=======
        elif transOffset is not None:
            _api.warn_deprecated(
                '3.5',
                removal='3.6',
                message='Passing *transOffset* without *offsets* has no '
                        'effect. This behavior is deprecated since %(since)s '
                        'and %(removal)s, *transOffset* will begin having an '
                        'effect regardless of *offsets*. In the meantime, if '
                        'you wish to set *transOffset*, call '
                        'collection.set_offset_transform(transOffset) '
                        'explicitly.')
            transOffset = None

        self._offsets = offsets
        self._transOffset = transOffset
>>>>>>> a4ba321f

        self._path_effects = None
        self._internal_update(kwargs)
        self._paths = None

    def get_paths(self):
        return self._paths

    def set_paths(self):
        raise NotImplementedError

    def get_transforms(self):
        return self._transforms

    def get_offset_transform(self):
        """Return the `.Transform` instance used by this artist offset."""
        if self._offset_transform is None:
            self._offset_transform = transforms.IdentityTransform()
        elif (not isinstance(self._offset_transform, transforms.Transform)
              and hasattr(self._offset_transform, '_as_mpl_transform')):
            self._offset_transform = \
                self._offset_transform._as_mpl_transform(self.axes)
        return self._offset_transform

    @_api.rename_parameter("3.6", "transOffset", "offset_transform")
    def set_offset_transform(self, offset_transform):
        """
        Set the artist offset transform.

        Parameters
        ----------
        offset_transform : `.Transform`
        """
        self._offset_transform = offset_transform

    def get_datalim(self, transData):
        # Calculate the data limits and return them as a `.Bbox`.
        #
        # This operation depends on the transforms for the data in the
        # collection and whether the collection has offsets:
        #
        # 1. offsets = None, transform child of transData: use the paths for
        # the automatic limits (i.e. for LineCollection in streamline).
        # 2. offsets != None: offset_transform is child of transData:
        #
        #    a. transform is child of transData: use the path + offset for
        #       limits (i.e for bar).
        #    b. transform is not a child of transData: just use the offsets
        #       for the limits (i.e. for scatter)
        #
        # 3. otherwise return a null Bbox.

        transform = self.get_transform()
<<<<<<< HEAD
        offset_trf = self.get_offset_transform()
        if not (isinstance(offset_trf, transforms.IdentityTransform)
                or offset_trf.contains_branch(transData)):
            # if the offsets are in some coords other than data,
=======
        transOffset = self.get_offset_transform()
        if not (isinstance(transOffset, transforms.IdentityTransform)
                or transOffset.contains_branch(transData)):
            # if there are offsets but in some coords other than data,
>>>>>>> a4ba321f
            # then don't use them for autoscaling.
            return transforms.Bbox.null()
        offsets = self.get_offsets()

        paths = self.get_paths()
        if not len(paths):
            # No paths to transform
            return transforms.Bbox.null()

        if not transform.is_affine:
            paths = [transform.transform_path_non_affine(p) for p in paths]
            # Don't convert transform to transform.get_affine() here because
            # we may have transform.contains_branch(transData) but not
            # transforms.get_affine().contains_branch(transData).  But later,
            # be careful to only apply the affine part that remains.

        if any(transform.contains_branch_seperately(transData)):
<<<<<<< HEAD
=======
            if isinstance(offsets, np.ma.MaskedArray):
                offsets = offsets.filled(np.nan)
            # get_path_collection_extents handles nan but not masked arrays
>>>>>>> a4ba321f
            # collections that are just in data units (like quiver)
            # can properly have the axes limits set by their shape +
            # offset.  LineCollections that have no offsets can
            # also use this algorithm (like streamplot).
<<<<<<< HEAD
            if isinstance(offsets, np.ma.MaskedArray):
                offsets = offsets.filled(np.nan)
                # get_path_collection_extents handles nan but not masked arrays
            return mpath.get_path_collection_extents(
                transform.get_affine() - transData, paths,
                self.get_transforms(),
                offset_trf.transform_non_affine(offsets),
                offset_trf.get_affine().frozen())
=======
            return mpath.get_path_collection_extents(
                transform.get_affine() - transData, paths,
                self.get_transforms(),
                transOffset.transform_non_affine(offsets),
                transOffset.get_affine().frozen())
>>>>>>> a4ba321f

        # NOTE: None is the default case where no offsets were passed in
        if self._offsets is not None:
            # this is for collections that have their paths (shapes)
            # in physical, axes-relative, or figure-relative units
            # (i.e. like scatter). We can't uniquely set limits based on
            # those shapes, so we just set the limits based on their
            # location.
<<<<<<< HEAD
            offsets = (offset_trf - transData).transform(offsets)
=======

            offsets = (transOffset - transData).transform(offsets)
>>>>>>> a4ba321f
            # note A-B means A B^{-1}
            offsets = np.ma.masked_invalid(offsets)
            if not offsets.mask.all():
                bbox = transforms.Bbox.null()
                bbox.update_from_data_xy(offsets)
                return bbox
        return transforms.Bbox.null()

    def get_window_extent(self, renderer):
        # TODO: check to ensure that this does not fail for
        # cases other than scatter plot legend
        return self.get_datalim(transforms.IdentityTransform())

    def _prepare_points(self):
        # Helper for drawing and hit testing.

        transform = self.get_transform()
<<<<<<< HEAD
        offset_trf = self.get_offset_transform()
=======
        transOffset = self.get_offset_transform()
>>>>>>> a4ba321f
        offsets = self.get_offsets()
        paths = self.get_paths()

        if self.have_units():
            paths = []
            for path in self.get_paths():
                vertices = path.vertices
                xs, ys = vertices[:, 0], vertices[:, 1]
                xs = self.convert_xunits(xs)
                ys = self.convert_yunits(ys)
                paths.append(mpath.Path(np.column_stack([xs, ys]), path.codes))
            xs = self.convert_xunits(offsets[:, 0])
            ys = self.convert_yunits(offsets[:, 1])
            offsets = np.column_stack([xs, ys])

        if not transform.is_affine:
            paths = [transform.transform_path_non_affine(path)
                     for path in paths]
            transform = transform.get_affine()
        if not offset_trf.is_affine:
            offsets = offset_trf.transform_non_affine(offsets)
            # This might have changed an ndarray into a masked array.
            offset_trf = offset_trf.get_affine()

        if isinstance(offsets, np.ma.MaskedArray):
            offsets = offsets.filled(np.nan)
            # Changing from a masked array to nan-filled ndarray
            # is probably most efficient at this point.

        return transform, offset_trf, offsets, paths

    @artist.allow_rasterization
    def draw(self, renderer):
        if not self.get_visible():
            return
        renderer.open_group(self.__class__.__name__, self.get_gid())

        self.update_scalarmappable()

        transform, offset_trf, offsets, paths = self._prepare_points()

        gc = renderer.new_gc()
        self._set_gc_clip(gc)
        gc.set_snap(self.get_snap())

        if self._hatch:
            gc.set_hatch(self._hatch)
            gc.set_hatch_color(self._hatch_color)

        if self.get_sketch_params() is not None:
            gc.set_sketch_params(*self.get_sketch_params())

        if self.get_path_effects():
            from matplotlib.patheffects import PathEffectRenderer
            renderer = PathEffectRenderer(self.get_path_effects(), renderer)

        # If the collection is made up of a single shape/color/stroke,
        # it can be rendered once and blitted multiple times, using
        # `draw_markers` rather than `draw_path_collection`.  This is
        # *much* faster for Agg, and results in smaller file sizes in
        # PDF/SVG/PS.

        trans = self.get_transforms()
        facecolors = self.get_facecolor()
        edgecolors = self.get_edgecolor()
        do_single_path_optimization = False
        if (len(paths) == 1 and len(trans) <= 1 and
                len(facecolors) == 1 and len(edgecolors) == 1 and
                len(self._linewidths) == 1 and
                all(ls[1] is None for ls in self._linestyles) and
                len(self._antialiaseds) == 1 and len(self._urls) == 1 and
                self.get_hatch() is None):
            if len(trans):
                combined_transform = transforms.Affine2D(trans[0]) + transform
            else:
                combined_transform = transform
            extents = paths[0].get_extents(combined_transform)
            if (extents.width < self.figure.bbox.width
                    and extents.height < self.figure.bbox.height):
                do_single_path_optimization = True

        if self._joinstyle:
            gc.set_joinstyle(self._joinstyle)

        if self._capstyle:
            gc.set_capstyle(self._capstyle)

        if do_single_path_optimization:
            gc.set_foreground(tuple(edgecolors[0]))
            gc.set_linewidth(self._linewidths[0])
            gc.set_dashes(*self._linestyles[0])
            gc.set_antialiased(self._antialiaseds[0])
            gc.set_url(self._urls[0])
            renderer.draw_markers(
                gc, paths[0], combined_transform.frozen(),
                mpath.Path(offsets), offset_trf, tuple(facecolors[0]))
        else:
            renderer.draw_path_collection(
                gc, transform.frozen(), paths,
                self.get_transforms(), offsets, offset_trf,
                self.get_facecolor(), self.get_edgecolor(),
                self._linewidths, self._linestyles,
                self._antialiaseds, self._urls,
                "screen")  # offset_position, kept for backcompat.

        gc.restore()
        renderer.close_group(self.__class__.__name__)
        self.stale = False

    def set_pickradius(self, pr):
        """
        Set the pick radius used for containment tests.

        Parameters
        ----------
        pr : float
            Pick radius, in points.
        """
        self._pickradius = pr

    def get_pickradius(self):
        return self._pickradius

    def contains(self, mouseevent):
        """
        Test whether the mouse event occurred in the collection.

        Returns ``bool, dict(ind=itemlist)``, where every item in itemlist
        contains the event.
        """
        inside, info = self._default_contains(mouseevent)
        if inside is not None:
            return inside, info

        if not self.get_visible():
            return False, {}

        pickradius = (
            float(self._picker)
            if isinstance(self._picker, Number) and
               self._picker is not True  # the bool, not just nonzero or 1
            else self._pickradius)

        if self.axes:
            self.axes._unstale_viewLim()

        transform, offset_trf, offsets, paths = self._prepare_points()

        # Tests if the point is contained on one of the polygons formed
        # by the control points of each of the paths. A point is considered
        # "on" a path if it would lie within a stroke of width 2*pickradius
        # following the path. If pickradius <= 0, then we instead simply check
        # if the point is *inside* of the path instead.
        ind = _path.point_in_path_collection(
            mouseevent.x, mouseevent.y, pickradius,
            transform.frozen(), paths, self.get_transforms(),
            offsets, offset_trf, pickradius <= 0)

        return len(ind) > 0, dict(ind=ind)

    def set_urls(self, urls):
        """
        Parameters
        ----------
        urls : list of str or None

        Notes
        -----
        URLs are currently only implemented by the SVG backend. They are
        ignored by all other backends.
        """
        self._urls = urls if urls is not None else [None]
        self.stale = True

    def get_urls(self):
        """
        Return a list of URLs, one for each element of the collection.

        The list contains *None* for elements without a URL. See
        :doc:`/gallery/misc/hyperlinks_sgskip` for an example.
        """
        return self._urls

    def set_hatch(self, hatch):
        r"""
        Set the hatching pattern

        *hatch* can be one of::

          /   - diagonal hatching
          \   - back diagonal
          |   - vertical
          -   - horizontal
          +   - crossed
          x   - crossed diagonal
          o   - small circle
          O   - large circle
          .   - dots
          *   - stars

        Letters can be combined, in which case all the specified
        hatchings are done.  If same letter repeats, it increases the
        density of hatching of that pattern.

        Hatching is supported in the PostScript, PDF, SVG and Agg
        backends only.

        Unlike other properties such as linewidth and colors, hatching
        can only be specified for the collection as a whole, not separately
        for each member.

        Parameters
        ----------
        hatch : {'/', '\\', '|', '-', '+', 'x', 'o', 'O', '.', '*'}
        """
        # Use validate_hatch(list) after deprecation.
        mhatch._validate_hatch_pattern(hatch)
        self._hatch = hatch
        self.stale = True

    def get_hatch(self):
        """Return the current hatching pattern."""
        return self._hatch

    def set_offsets(self, offsets):
        """
        Set the offsets for the collection.

        Parameters
        ----------
        offsets : (N, 2) or (2,) array-like
        """
        offsets = np.asanyarray(offsets)
        if offsets.shape == (2,):  # Broadcast (2,) -> (1, 2) but nothing else.
            offsets = offsets[None, :]
        self._offsets = np.column_stack(
            (np.asarray(self.convert_xunits(offsets[:, 0]), 'float'),
             np.asarray(self.convert_yunits(offsets[:, 1]), 'float')))
        self.stale = True

    def get_offsets(self):
        """Return the offsets for the collection."""
        # Default to zeros in the no-offset (None) case
        return np.zeros((1, 2)) if self._offsets is None else self._offsets

    def _get_default_linewidth(self):
        # This may be overridden in a subclass.
        return mpl.rcParams['patch.linewidth']  # validated as float

    def set_linewidth(self, lw):
        """
        Set the linewidth(s) for the collection.  *lw* can be a scalar
        or a sequence; if it is a sequence the patches will cycle
        through the sequence

        Parameters
        ----------
        lw : float or list of floats
        """
        if lw is None:
            lw = self._get_default_linewidth()
        # get the un-scaled/broadcast lw
        self._us_lw = np.atleast_1d(np.asarray(lw))

        # scale all of the dash patterns.
        self._linewidths, self._linestyles = self._bcast_lwls(
            self._us_lw, self._us_linestyles)
        self.stale = True

    def set_linestyle(self, ls):
        """
        Set the linestyle(s) for the collection.

        ===========================   =================
        linestyle                     description
        ===========================   =================
        ``'-'`` or ``'solid'``        solid line
        ``'--'`` or  ``'dashed'``     dashed line
        ``'-.'`` or  ``'dashdot'``    dash-dotted line
        ``':'`` or ``'dotted'``       dotted line
        ===========================   =================

        Alternatively a dash tuple of the following form can be provided::

            (offset, onoffseq),

        where ``onoffseq`` is an even length tuple of on and off ink in points.

        Parameters
        ----------
        ls : str or tuple or list thereof
            Valid values for individual linestyles include {'-', '--', '-.',
            ':', '', (offset, on-off-seq)}. See `.Line2D.set_linestyle` for a
            complete description.
        """
        try:
            if isinstance(ls, str):
                ls = cbook.ls_mapper.get(ls, ls)
                dashes = [mlines._get_dash_pattern(ls)]
            else:
                try:
                    dashes = [mlines._get_dash_pattern(ls)]
                except ValueError:
                    dashes = [mlines._get_dash_pattern(x) for x in ls]

        except ValueError as err:
            raise ValueError('Do not know how to convert {!r} to '
                             'dashes'.format(ls)) from err

        # get the list of raw 'unscaled' dash patterns
        self._us_linestyles = dashes

        # broadcast and scale the lw and dash patterns
        self._linewidths, self._linestyles = self._bcast_lwls(
            self._us_lw, self._us_linestyles)

    @_docstring.interpd
    def set_capstyle(self, cs):
        """
        Set the `.CapStyle` for the collection (for all its elements).

        Parameters
        ----------
        cs : `.CapStyle` or %(CapStyle)s
        """
        self._capstyle = CapStyle(cs)

    def get_capstyle(self):
        return self._capstyle.name

    @_docstring.interpd
    def set_joinstyle(self, js):
        """
        Set the `.JoinStyle` for the collection (for all its elements).

        Parameters
        ----------
        js : `.JoinStyle` or %(JoinStyle)s
        """
        self._joinstyle = JoinStyle(js)

    def get_joinstyle(self):
        return self._joinstyle.name

    @staticmethod
    def _bcast_lwls(linewidths, dashes):
        """
        Internal helper function to broadcast + scale ls/lw

        In the collection drawing code, the linewidth and linestyle are cycled
        through as circular buffers (via ``v[i % len(v)]``).  Thus, if we are
        going to scale the dash pattern at set time (not draw time) we need to
        do the broadcasting now and expand both lists to be the same length.

        Parameters
        ----------
        linewidths : list
            line widths of collection
        dashes : list
            dash specification (offset, (dash pattern tuple))

        Returns
        -------
        linewidths, dashes : list
            Will be the same length, dashes are scaled by paired linewidth
        """
        if mpl.rcParams['_internal.classic_mode']:
            return linewidths, dashes
        # make sure they are the same length so we can zip them
        if len(dashes) != len(linewidths):
            l_dashes = len(dashes)
            l_lw = len(linewidths)
            gcd = math.gcd(l_dashes, l_lw)
            dashes = list(dashes) * (l_lw // gcd)
            linewidths = list(linewidths) * (l_dashes // gcd)

        # scale the dash patterns
        dashes = [mlines._scale_dashes(o, d, lw)
                  for (o, d), lw in zip(dashes, linewidths)]

        return linewidths, dashes

    def set_antialiased(self, aa):
        """
        Set the antialiasing state for rendering.

        Parameters
        ----------
        aa : bool or list of bools
        """
        if aa is None:
            aa = self._get_default_antialiased()
        self._antialiaseds = np.atleast_1d(np.asarray(aa, bool))
        self.stale = True

    def _get_default_antialiased(self):
        # This may be overridden in a subclass.
        return mpl.rcParams['patch.antialiased']

    def set_color(self, c):
        """
        Set both the edgecolor and the facecolor.

        Parameters
        ----------
        c : color or list of rgba tuples

        See Also
        --------
        Collection.set_facecolor, Collection.set_edgecolor
            For setting the edge or face color individually.
        """
        self.set_facecolor(c)
        self.set_edgecolor(c)

    def _get_default_facecolor(self):
        # This may be overridden in a subclass.
        return mpl.rcParams['patch.facecolor']

    def _set_facecolor(self, c):
        if c is None:
            c = self._get_default_facecolor()

        self._facecolors = mcolors.to_rgba_array(c, self._alpha)
        self.stale = True

    def set_facecolor(self, c):
        """
        Set the facecolor(s) of the collection. *c* can be a color (all patches
        have same color), or a sequence of colors; if it is a sequence the
        patches will cycle through the sequence.

        If *c* is 'none', the patch will not be filled.

        Parameters
        ----------
        c : color or list of colors
        """
        if isinstance(c, str) and c.lower() in ("none", "face"):
            c = c.lower()
        self._original_facecolor = c
        self._set_facecolor(c)

    def get_facecolor(self):
        return self._facecolors

    def get_edgecolor(self):
        if cbook._str_equal(self._edgecolors, 'face'):
            return self.get_facecolor()
        else:
            return self._edgecolors

    def _get_default_edgecolor(self):
        # This may be overridden in a subclass.
        return mpl.rcParams['patch.edgecolor']

    def _set_edgecolor(self, c):
        set_hatch_color = True
        if c is None:
            if (mpl.rcParams['patch.force_edgecolor']
                    or self._edge_default
                    or cbook._str_equal(self._original_facecolor, 'none')):
                c = self._get_default_edgecolor()
            else:
                c = 'none'
                set_hatch_color = False
        if cbook._str_lower_equal(c, 'face'):
            self._edgecolors = 'face'
            self.stale = True
            return
        self._edgecolors = mcolors.to_rgba_array(c, self._alpha)
        if set_hatch_color and len(self._edgecolors):
            self._hatch_color = tuple(self._edgecolors[0])
        self.stale = True

    def set_edgecolor(self, c):
        """
        Set the edgecolor(s) of the collection.

        Parameters
        ----------
        c : color or list of colors or 'face'
            The collection edgecolor(s).  If a sequence, the patches cycle
            through it.  If 'face', match the facecolor.
        """
        # We pass through a default value for use in LineCollection.
        # This allows us to maintain None as the default indicator in
        # _original_edgecolor.
        if isinstance(c, str) and c.lower() in ("none", "face"):
            c = c.lower()
        self._original_edgecolor = c
        self._set_edgecolor(c)

    def set_alpha(self, alpha):
        """
        Set the transparency of the collection.

        Parameters
        ----------
        alpha : float or array of float or None
            If not None, *alpha* values must be between 0 and 1, inclusive.
            If an array is provided, its length must match the number of
            elements in the collection.  Masked values and nans are not
            supported.
        """
        artist.Artist._set_alpha_for_array(self, alpha)
        self._set_facecolor(self._original_facecolor)
        self._set_edgecolor(self._original_edgecolor)

    set_alpha.__doc__ = artist.Artist._set_alpha_for_array.__doc__

    def get_linewidth(self):
        return self._linewidths

    def get_linestyle(self):
        return self._linestyles

    def _set_mappable_flags(self):
        """
        Determine whether edges and/or faces are color-mapped.

        This is a helper for update_scalarmappable.
        It sets Boolean flags '_edge_is_mapped' and '_face_is_mapped'.

        Returns
        -------
        mapping_change : bool
            True if either flag is True, or if a flag has changed.
        """
        # The flags are initialized to None to ensure this returns True
        # the first time it is called.
        edge0 = self._edge_is_mapped
        face0 = self._face_is_mapped
        # After returning, the flags must be Booleans, not None.
        self._edge_is_mapped = False
        self._face_is_mapped = False
        if self._A is not None:
            if not cbook._str_equal(self._original_facecolor, 'none'):
                self._face_is_mapped = True
                if cbook._str_equal(self._original_edgecolor, 'face'):
                    self._edge_is_mapped = True
            else:
                if self._original_edgecolor is None:
                    self._edge_is_mapped = True

        mapped = self._face_is_mapped or self._edge_is_mapped
        changed = (edge0 is None or face0 is None
                   or self._edge_is_mapped != edge0
                   or self._face_is_mapped != face0)
        return mapped or changed

    def update_scalarmappable(self):
        """
        Update colors from the scalar mappable array, if any.

        Assign colors to edges and faces based on the array and/or
        colors that were directly set, as appropriate.
        """
        if not self._set_mappable_flags():
            return
        # Allow possibility to call 'self.set_array(None)'.
        if self._A is not None:
            # QuadMesh can map 2d arrays (but pcolormesh supplies 1d array)
            if self._A.ndim > 1 and not isinstance(self, QuadMesh):
                raise ValueError('Collections can only map rank 1 arrays')
            if np.iterable(self._alpha):
                if self._alpha.size != self._A.size:
                    raise ValueError(
                        f'Data array shape, {self._A.shape} '
                        'is incompatible with alpha array shape, '
                        f'{self._alpha.shape}. '
                        'This can occur with the deprecated '
                        'behavior of the "flat" shading option, '
                        'in which a row and/or column of the data '
                        'array is dropped.')
                # pcolormesh, scatter, maybe others flatten their _A
                self._alpha = self._alpha.reshape(self._A.shape)
            self._mapped_colors = self.to_rgba(self._A, self._alpha)

        if self._face_is_mapped:
            self._facecolors = self._mapped_colors
        else:
            self._set_facecolor(self._original_facecolor)
        if self._edge_is_mapped:
            self._edgecolors = self._mapped_colors
        else:
            self._set_edgecolor(self._original_edgecolor)
        self.stale = True

    def get_fill(self):
        """Return whether face is colored."""
        return not cbook._str_lower_equal(self._original_facecolor, "none")

    def update_from(self, other):
        """Copy properties from other to self."""

        artist.Artist.update_from(self, other)
        self._antialiaseds = other._antialiaseds
        self._mapped_colors = other._mapped_colors
        self._edge_is_mapped = other._edge_is_mapped
        self._original_edgecolor = other._original_edgecolor
        self._edgecolors = other._edgecolors
        self._face_is_mapped = other._face_is_mapped
        self._original_facecolor = other._original_facecolor
        self._facecolors = other._facecolors
        self._linewidths = other._linewidths
        self._linestyles = other._linestyles
        self._us_linestyles = other._us_linestyles
        self._pickradius = other._pickradius
        self._hatch = other._hatch

        # update_from for scalarmappable
        self._A = other._A
        self.norm = other.norm
        self.cmap = other.cmap
        self.stale = True


class _CollectionWithSizes(Collection):
    """
    Base class for collections that have an array of sizes.
    """
    _factor = 1.0

    def get_sizes(self):
        """
        Return the sizes ('areas') of the elements in the collection.

        Returns
        -------
        array
            The 'area' of each element.
        """
        return self._sizes

    def set_sizes(self, sizes, dpi=72.0):
        """
        Set the sizes of each member of the collection.

        Parameters
        ----------
        sizes : ndarray or None
            The size to set for each element of the collection.  The
            value is the 'area' of the element.
        dpi : float, default: 72
            The dpi of the canvas.
        """
        if sizes is None:
            self._sizes = np.array([])
            self._transforms = np.empty((0, 3, 3))
        else:
            self._sizes = np.asarray(sizes)
            self._transforms = np.zeros((len(self._sizes), 3, 3))
            scale = np.sqrt(self._sizes) * dpi / 72.0 * self._factor
            self._transforms[:, 0, 0] = scale
            self._transforms[:, 1, 1] = scale
            self._transforms[:, 2, 2] = 1.0
        self.stale = True

    @artist.allow_rasterization
    def draw(self, renderer):
        self.set_sizes(self._sizes, self.figure.dpi)
        super().draw(renderer)


class PathCollection(_CollectionWithSizes):
    r"""
    A collection of `~.path.Path`\s, as created by e.g. `~.Axes.scatter`.
    """

    def __init__(self, paths, sizes=None, **kwargs):
        """
        Parameters
        ----------
        paths : list of `.path.Path`
            The paths that will make up the `.Collection`.
        sizes : array-like
            The factor by which to scale each drawn `~.path.Path`. One unit
            squared in the Path's data space is scaled to be ``sizes**2``
            points when rendered.
        **kwargs
            Forwarded to `.Collection`.
        """

        super().__init__(**kwargs)
        self.set_paths(paths)
        self.set_sizes(sizes)
        self.stale = True

    def set_paths(self, paths):
        self._paths = paths
        self.stale = True

    def get_paths(self):
        return self._paths

    def legend_elements(self, prop="colors", num="auto",
                        fmt=None, func=lambda x: x, **kwargs):
        """
        Create legend handles and labels for a PathCollection.

        Each legend handle is a `.Line2D` representing the Path that was drawn,
        and each label is a string what each Path represents.

        This is useful for obtaining a legend for a `~.Axes.scatter` plot;
        e.g.::

            scatter = plt.scatter([1, 2, 3],  [4, 5, 6],  c=[7, 2, 3])
            plt.legend(*scatter.legend_elements())

        creates three legend elements, one for each color with the numerical
        values passed to *c* as the labels.

        Also see the :ref:`automatedlegendcreation` example.

        Parameters
        ----------
        prop : {"colors", "sizes"}, default: "colors"
            If "colors", the legend handles will show the different colors of
            the collection. If "sizes", the legend will show the different
            sizes. To set both, use *kwargs* to directly edit the `.Line2D`
            properties.
        num : int, None, "auto" (default), array-like, or `~.ticker.Locator`
            Target number of elements to create.
            If None, use all unique elements of the mappable array. If an
            integer, target to use *num* elements in the normed range.
            If *"auto"*, try to determine which option better suits the nature
            of the data.
            The number of created elements may slightly deviate from *num* due
            to a `~.ticker.Locator` being used to find useful locations.
            If a list or array, use exactly those elements for the legend.
            Finally, a `~.ticker.Locator` can be provided.
        fmt : str, `~matplotlib.ticker.Formatter`, or None (default)
            The format or formatter to use for the labels. If a string must be
            a valid input for a `.StrMethodFormatter`. If None (the default),
            use a `.ScalarFormatter`.
        func : function, default: ``lambda x: x``
            Function to calculate the labels.  Often the size (or color)
            argument to `~.Axes.scatter` will have been pre-processed by the
            user using a function ``s = f(x)`` to make the markers visible;
            e.g. ``size = np.log10(x)``.  Providing the inverse of this
            function here allows that pre-processing to be inverted, so that
            the legend labels have the correct values; e.g. ``func = lambda
            x: 10**x``.
        **kwargs
            Allowed keyword arguments are *color* and *size*. E.g. it may be
            useful to set the color of the markers if *prop="sizes"* is used;
            similarly to set the size of the markers if *prop="colors"* is
            used. Any further parameters are passed onto the `.Line2D`
            instance. This may be useful to e.g. specify a different
            *markeredgecolor* or *alpha* for the legend handles.

        Returns
        -------
        handles : list of `.Line2D`
            Visual representation of each element of the legend.
        labels : list of str
            The string labels for elements of the legend.
        """
        handles = []
        labels = []
        hasarray = self.get_array() is not None
        if fmt is None:
            fmt = mpl.ticker.ScalarFormatter(useOffset=False, useMathText=True)
        elif isinstance(fmt, str):
            fmt = mpl.ticker.StrMethodFormatter(fmt)
        fmt.create_dummy_axis()

        if prop == "colors":
            if not hasarray:
                warnings.warn("Collection without array used. Make sure to "
                              "specify the values to be colormapped via the "
                              "`c` argument.")
                return handles, labels
            u = np.unique(self.get_array())
            size = kwargs.pop("size", mpl.rcParams["lines.markersize"])
        elif prop == "sizes":
            u = np.unique(self.get_sizes())
            color = kwargs.pop("color", "k")
        else:
            raise ValueError("Valid values for `prop` are 'colors' or "
                             f"'sizes'. You supplied '{prop}' instead.")

        fu = func(u)
        fmt.axis.set_view_interval(fu.min(), fu.max())
        fmt.axis.set_data_interval(fu.min(), fu.max())
        if num == "auto":
            num = 9
            if len(u) <= num:
                num = None
        if num is None:
            values = u
            label_values = func(values)
        else:
            if prop == "colors":
                arr = self.get_array()
            elif prop == "sizes":
                arr = self.get_sizes()
            if isinstance(num, mpl.ticker.Locator):
                loc = num
            elif np.iterable(num):
                loc = mpl.ticker.FixedLocator(num)
            else:
                num = int(num)
                loc = mpl.ticker.MaxNLocator(nbins=num, min_n_ticks=num-1,
                                             steps=[1, 2, 2.5, 3, 5, 6, 8, 10])
            label_values = loc.tick_values(func(arr).min(), func(arr).max())
            cond = ((label_values >= func(arr).min()) &
                    (label_values <= func(arr).max()))
            label_values = label_values[cond]
            yarr = np.linspace(arr.min(), arr.max(), 256)
            xarr = func(yarr)
            ix = np.argsort(xarr)
            values = np.interp(label_values, xarr[ix], yarr[ix])

        kw = {"markeredgewidth": self.get_linewidths()[0],
              "alpha": self.get_alpha(),
              **kwargs}

        for val, lab in zip(values, label_values):
            if prop == "colors":
                color = self.cmap(self.norm(val))
            elif prop == "sizes":
                size = np.sqrt(val)
                if np.isclose(size, 0.0):
                    continue
            h = mlines.Line2D([0], [0], ls="", color=color, ms=size,
                              marker=self.get_paths()[0], **kw)
            handles.append(h)
            if hasattr(fmt, "set_locs"):
                fmt.set_locs(label_values)
            l = fmt(lab)
            labels.append(l)

        return handles, labels


class PolyCollection(_CollectionWithSizes):
    def __init__(self, verts, sizes=None, closed=True, **kwargs):
        """
        Parameters
        ----------
        verts : list of array-like
            The sequence of polygons [*verts0*, *verts1*, ...] where each
            element *verts_i* defines the vertices of polygon *i* as a 2D
            array-like of shape (M, 2).
        sizes : array-like, default: None
            Squared scaling factors for the polygons. The coordinates of each
            polygon *verts_i* are multiplied by the square-root of the
            corresponding entry in *sizes* (i.e., *sizes* specify the scaling
            of areas). The scaling is applied before the Artist master
            transform.
        closed : bool, default: True
            Whether the polygon should be closed by adding a CLOSEPOLY
            connection at the end.
        **kwargs
            Forwarded to `.Collection`.
        """
        super().__init__(**kwargs)
        self.set_sizes(sizes)
        self.set_verts(verts, closed)
        self.stale = True

    def set_verts(self, verts, closed=True):
        """
        Set the vertices of the polygons.

        Parameters
        ----------
        verts : list of array-like
            The sequence of polygons [*verts0*, *verts1*, ...] where each
            element *verts_i* defines the vertices of polygon *i* as a 2D
            array-like of shape (M, 2).
        closed : bool, default: True
            Whether the polygon should be closed by adding a CLOSEPOLY
            connection at the end.
        """
        self.stale = True
        if isinstance(verts, np.ma.MaskedArray):
            verts = verts.astype(float).filled(np.nan)

        # No need to do anything fancy if the path isn't closed.
        if not closed:
            self._paths = [mpath.Path(xy) for xy in verts]
            return

        # Fast path for arrays
        if isinstance(verts, np.ndarray) and len(verts.shape) == 3:
            verts_pad = np.concatenate((verts, verts[:, :1]), axis=1)
            # Creating the codes once is much faster than having Path do it
            # separately each time by passing closed=True.
            codes = np.empty(verts_pad.shape[1], dtype=mpath.Path.code_type)
            codes[:] = mpath.Path.LINETO
            codes[0] = mpath.Path.MOVETO
            codes[-1] = mpath.Path.CLOSEPOLY
            self._paths = [mpath.Path(xy, codes) for xy in verts_pad]
            return

        self._paths = []
        for xy in verts:
            if len(xy):
                if isinstance(xy, np.ma.MaskedArray):
                    xy = np.ma.concatenate([xy, xy[:1]])
                else:
                    xy = np.concatenate([xy, xy[:1]])
                self._paths.append(mpath.Path(xy, closed=True))
            else:
                self._paths.append(mpath.Path(xy))

    set_paths = set_verts

    def set_verts_and_codes(self, verts, codes):
        """Initialize vertices with path codes."""
        if len(verts) != len(codes):
            raise ValueError("'codes' must be a 1D list or array "
                             "with the same length of 'verts'")
        self._paths = []
        for xy, cds in zip(verts, codes):
            if len(xy):
                self._paths.append(mpath.Path(xy, cds))
            else:
                self._paths.append(mpath.Path(xy))
        self.stale = True


class BrokenBarHCollection(PolyCollection):
    """
    A collection of horizontal bars spanning *yrange* with a sequence of
    *xranges*.
    """
    def __init__(self, xranges, yrange, **kwargs):
        """
        Parameters
        ----------
        xranges : list of (float, float)
            The sequence of (left-edge-position, width) pairs for each bar.
        yrange : (float, float)
            The (lower-edge, height) common to all bars.
        **kwargs
            Forwarded to `.Collection`.
        """
        ymin, ywidth = yrange
        ymax = ymin + ywidth
        verts = [[(xmin, ymin),
                  (xmin, ymax),
                  (xmin + xwidth, ymax),
                  (xmin + xwidth, ymin),
                  (xmin, ymin)] for xmin, xwidth in xranges]
        super().__init__(verts, **kwargs)

    @classmethod
    def span_where(cls, x, ymin, ymax, where, **kwargs):
        """
        Return a `.BrokenBarHCollection` that plots horizontal bars from
        over the regions in *x* where *where* is True.  The bars range
        on the y-axis from *ymin* to *ymax*

        *kwargs* are passed on to the collection.
        """
        xranges = []
        for ind0, ind1 in cbook.contiguous_regions(where):
            xslice = x[ind0:ind1]
            if not len(xslice):
                continue
            xranges.append((xslice[0], xslice[-1] - xslice[0]))
        return cls(xranges, [ymin, ymax - ymin], **kwargs)


class RegularPolyCollection(_CollectionWithSizes):
    """A collection of n-sided regular polygons."""

    _path_generator = mpath.Path.unit_regular_polygon
    _factor = np.pi ** (-1/2)

    def __init__(self,
                 numsides,
                 rotation=0,
                 sizes=(1,),
                 **kwargs):
        """
        Parameters
        ----------
        numsides : int
            The number of sides of the polygon.
        rotation : float
            The rotation of the polygon in radians.
        sizes : tuple of float
            The area of the circle circumscribing the polygon in points^2.
        **kwargs
            Forwarded to `.Collection`.

        Examples
        --------
        See :doc:`/gallery/event_handling/lasso_demo` for a complete example::

            offsets = np.random.rand(20, 2)
            facecolors = [cm.jet(x) for x in np.random.rand(20)]

            collection = RegularPolyCollection(
                numsides=5, # a pentagon
                rotation=0, sizes=(50,),
                facecolors=facecolors,
                edgecolors=("black",),
                linewidths=(1,),
                offsets=offsets,
                offset_transform=ax.transData,
                )
        """
        super().__init__(**kwargs)
        self.set_sizes(sizes)
        self._numsides = numsides
        self._paths = [self._path_generator(numsides)]
        self._rotation = rotation
        self.set_transform(transforms.IdentityTransform())

    def get_numsides(self):
        return self._numsides

    def get_rotation(self):
        return self._rotation

    @artist.allow_rasterization
    def draw(self, renderer):
        self.set_sizes(self._sizes, self.figure.dpi)
        self._transforms = [
            transforms.Affine2D(x).rotate(-self._rotation).get_matrix()
            for x in self._transforms
        ]
        # Explicitly not super().draw, because set_sizes must be called before
        # updating self._transforms.
        Collection.draw(self, renderer)


class StarPolygonCollection(RegularPolyCollection):
    """Draw a collection of regular stars with *numsides* points."""
    _path_generator = mpath.Path.unit_regular_star


class AsteriskPolygonCollection(RegularPolyCollection):
    """Draw a collection of regular asterisks with *numsides* points."""
    _path_generator = mpath.Path.unit_regular_asterisk


class LineCollection(Collection):
    r"""
    Represents a sequence of `.Line2D`\s that should be drawn together.

    This class extends `.Collection` to represent a sequence of
    `.Line2D`\s instead of just a sequence of `.Patch`\s.
    Just as in `.Collection`, each property of a *LineCollection* may be either
    a single value or a list of values. This list is then used cyclically for
    each element of the LineCollection, so the property of the ``i``\th element
    of the collection is::

      prop[i % len(prop)]

    The properties of each member of a *LineCollection* default to their values
    in :rc:`lines.*` instead of :rc:`patch.*`, and the property *colors* is
    added in place of *edgecolors*.
    """

    _edge_default = True

    def __init__(self, segments,  # Can be None.
                 *args,           # Deprecated.
                 zorder=2,        # Collection.zorder is 1
                 **kwargs
                 ):
        """
        Parameters
        ----------
        segments : list of array-like
            A sequence of (*line0*, *line1*, *line2*), where::

                linen = (x0, y0), (x1, y1), ... (xm, ym)

            or the equivalent numpy array with two columns. Each line
            can have a different number of segments.
        linewidths : float or list of float, default: :rc:`lines.linewidth`
            The width of each line in points.
        colors : color or list of color, default: :rc:`lines.color`
            A sequence of RGBA tuples (e.g., arbitrary color strings, etc, not
            allowed).
        antialiaseds : bool or list of bool, default: :rc:`lines.antialiased`
            Whether to use antialiasing for each line.
        zorder : int, default: 2
            zorder of the lines once drawn.

        facecolors : color or list of color, default: 'none'
            When setting *facecolors*, each line is interpreted as a boundary
            for an area, implicitly closing the path from the last point to the
            first point. The enclosed area is filled with *facecolor*.
            In order to manually specify what should count as the "interior" of
            each line, please use `.PathCollection` instead, where the
            "interior" can be specified by appropriate usage of
            `~.path.Path.CLOSEPOLY`.

        **kwargs
            Forwarded to `.Collection`.
        """
        argnames = ["linewidths", "colors", "antialiaseds", "linestyles",
                    "offsets", "transOffset", "norm", "cmap", "pickradius",
                    "zorder", "facecolors"]
        if args:
            argkw = {name: val for name, val in zip(argnames, args)}
            kwargs.update(argkw)
            _api.warn_deprecated(
                "3.4", message="Since %(since)s, passing LineCollection "
                "arguments other than the first, 'segments', as positional "
                "arguments is deprecated, and they will become keyword-only "
                "arguments %(removal)s."
                )
        # Unfortunately, mplot3d needs this explicit setting of 'facecolors'.
        kwargs.setdefault('facecolors', 'none')
        super().__init__(
            zorder=zorder,
            **kwargs)
        self.set_segments(segments)

    def set_segments(self, segments):
        if segments is None:
            return
        _segments = []

        for seg in segments:
            if not isinstance(seg, np.ma.MaskedArray):
                seg = np.asarray(seg, float)
            _segments.append(seg)

        self._paths = [mpath.Path(_seg) for _seg in _segments]
        self.stale = True

    set_verts = set_segments  # for compatibility with PolyCollection
    set_paths = set_segments

    def get_segments(self):
        """
        Returns
        -------
        list
            List of segments in the LineCollection. Each list item contains an
            array of vertices.
        """
        segments = []

        for path in self._paths:
            vertices = [
                vertex
                for vertex, _
                # Never simplify here, we want to get the data-space values
                # back and there in no way to know the "right" simplification
                # threshold so never try.
                in path.iter_segments(simplify=False)
            ]
            vertices = np.asarray(vertices)
            segments.append(vertices)

        return segments

    def _get_default_linewidth(self):
        return mpl.rcParams['lines.linewidth']

    def _get_default_antialiased(self):
        return mpl.rcParams['lines.antialiased']

    def _get_default_edgecolor(self):
        return mpl.rcParams['lines.color']

    def _get_default_facecolor(self):
        return 'none'

    def set_color(self, c):
        """
        Set the edgecolor(s) of the LineCollection.

        Parameters
        ----------
        c : color or list of colors
            Single color (all lines have same color), or a
            sequence of rgba tuples; if it is a sequence the lines will
            cycle through the sequence.
        """
        self.set_edgecolor(c)

    set_colors = set_color

    def get_color(self):
        return self._edgecolors

    get_colors = get_color  # for compatibility with old versions


class EventCollection(LineCollection):
    """
    A collection of locations along a single axis at which an "event" occurred.

    The events are given by a 1-dimensional array. They do not have an
    amplitude and are displayed as parallel lines.
    """

    _edge_default = True

    def __init__(self,
                 positions,  # Cannot be None.
                 orientation='horizontal',
                 lineoffset=0,
                 linelength=1,
                 linewidth=None,
                 color=None,
                 linestyle='solid',
                 antialiased=None,
                 **kwargs
                 ):
        """
        Parameters
        ----------
        positions : 1D array-like
            Each value is an event.
        orientation : {'horizontal', 'vertical'}, default: 'horizontal'
            The sequence of events is plotted along this direction.
            The marker lines of the single events are along the orthogonal
            direction.
        lineoffset : float, default: 0
            The offset of the center of the markers from the origin, in the
            direction orthogonal to *orientation*.
        linelength : float, default: 1
            The total height of the marker (i.e. the marker stretches from
            ``lineoffset - linelength/2`` to ``lineoffset + linelength/2``).
        linewidth : float or list thereof, default: :rc:`lines.linewidth`
            The line width of the event lines, in points.
        color : color or list of colors, default: :rc:`lines.color`
            The color of the event lines.
        linestyle : str or tuple or list thereof, default: 'solid'
            Valid strings are ['solid', 'dashed', 'dashdot', 'dotted',
            '-', '--', '-.', ':']. Dash tuples should be of the form::

                (offset, onoffseq),

            where *onoffseq* is an even length tuple of on and off ink
            in points.
        antialiased : bool or list thereof, default: :rc:`lines.antialiased`
            Whether to use antialiasing for drawing the lines.
        **kwargs
            Forwarded to `.LineCollection`.

        Examples
        --------
        .. plot:: gallery/lines_bars_and_markers/eventcollection_demo.py
        """
        super().__init__([],
                         linewidths=linewidth, linestyles=linestyle,
                         colors=color, antialiaseds=antialiased,
                         **kwargs)
        self._is_horizontal = True  # Initial value, may be switched below.
        self._linelength = linelength
        self._lineoffset = lineoffset
        self.set_orientation(orientation)
        self.set_positions(positions)

    def get_positions(self):
        """
        Return an array containing the floating-point values of the positions.
        """
        pos = 0 if self.is_horizontal() else 1
        return [segment[0, pos] for segment in self.get_segments()]

    def set_positions(self, positions):
        """Set the positions of the events."""
        if positions is None:
            positions = []
        if np.ndim(positions) != 1:
            raise ValueError('positions must be one-dimensional')
        lineoffset = self.get_lineoffset()
        linelength = self.get_linelength()
        pos_idx = 0 if self.is_horizontal() else 1
        segments = np.empty((len(positions), 2, 2))
        segments[:, :, pos_idx] = np.sort(positions)[:, None]
        segments[:, 0, 1 - pos_idx] = lineoffset + linelength / 2
        segments[:, 1, 1 - pos_idx] = lineoffset - linelength / 2
        self.set_segments(segments)

    def add_positions(self, position):
        """Add one or more events at the specified positions."""
        if position is None or (hasattr(position, 'len') and
                                len(position) == 0):
            return
        positions = self.get_positions()
        positions = np.hstack([positions, np.asanyarray(position)])
        self.set_positions(positions)
    extend_positions = append_positions = add_positions

    def is_horizontal(self):
        """True if the eventcollection is horizontal, False if vertical."""
        return self._is_horizontal

    def get_orientation(self):
        """
        Return the orientation of the event line ('horizontal' or 'vertical').
        """
        return 'horizontal' if self.is_horizontal() else 'vertical'

    def switch_orientation(self):
        """
        Switch the orientation of the event line, either from vertical to
        horizontal or vice versus.
        """
        segments = self.get_segments()
        for i, segment in enumerate(segments):
            segments[i] = np.fliplr(segment)
        self.set_segments(segments)
        self._is_horizontal = not self.is_horizontal()
        self.stale = True

    def set_orientation(self, orientation):
        """
        Set the orientation of the event line.

        Parameters
        ----------
        orientation : {'horizontal', 'vertical'}
        """
        is_horizontal = _api.check_getitem(
            {"horizontal": True, "vertical": False},
            orientation=orientation)
        if is_horizontal == self.is_horizontal():
            return
        self.switch_orientation()

    def get_linelength(self):
        """Return the length of the lines used to mark each event."""
        return self._linelength

    def set_linelength(self, linelength):
        """Set the length of the lines used to mark each event."""
        if linelength == self.get_linelength():
            return
        lineoffset = self.get_lineoffset()
        segments = self.get_segments()
        pos = 1 if self.is_horizontal() else 0
        for segment in segments:
            segment[0, pos] = lineoffset + linelength / 2.
            segment[1, pos] = lineoffset - linelength / 2.
        self.set_segments(segments)
        self._linelength = linelength

    def get_lineoffset(self):
        """Return the offset of the lines used to mark each event."""
        return self._lineoffset

    def set_lineoffset(self, lineoffset):
        """Set the offset of the lines used to mark each event."""
        if lineoffset == self.get_lineoffset():
            return
        linelength = self.get_linelength()
        segments = self.get_segments()
        pos = 1 if self.is_horizontal() else 0
        for segment in segments:
            segment[0, pos] = lineoffset + linelength / 2.
            segment[1, pos] = lineoffset - linelength / 2.
        self.set_segments(segments)
        self._lineoffset = lineoffset

    def get_linewidth(self):
        """Get the width of the lines used to mark each event."""
        return super().get_linewidth()[0]

    def get_linewidths(self):
        return super().get_linewidth()

    def get_color(self):
        """Return the color of the lines used to mark each event."""
        return self.get_colors()[0]


class CircleCollection(_CollectionWithSizes):
    """A collection of circles, drawn using splines."""

    _factor = np.pi ** (-1/2)

    def __init__(self, sizes, **kwargs):
        """
        Parameters
        ----------
        sizes : float or array-like
            The area of each circle in points^2.
        **kwargs
            Forwarded to `.Collection`.
        """
        super().__init__(**kwargs)
        self.set_sizes(sizes)
        self.set_transform(transforms.IdentityTransform())
        self._paths = [mpath.Path.unit_circle()]


class EllipseCollection(Collection):
    """A collection of ellipses, drawn using splines."""

    def __init__(self, widths, heights, angles, units='points', **kwargs):
        """
        Parameters
        ----------
        widths : array-like
            The lengths of the first axes (e.g., major axis lengths).
        heights : array-like
            The lengths of second axes.
        angles : array-like
            The angles of the first axes, degrees CCW from the x-axis.
        units : {'points', 'inches', 'dots', 'width', 'height', 'x', 'y', 'xy'}
            The units in which majors and minors are given; 'width' and
            'height' refer to the dimensions of the axes, while 'x' and 'y'
            refer to the *offsets* data units. 'xy' differs from all others in
            that the angle as plotted varies with the aspect ratio, and equals
            the specified angle only when the aspect ratio is unity.  Hence
            it behaves the same as the `~.patches.Ellipse` with
            ``axes.transData`` as its transform.
        **kwargs
            Forwarded to `Collection`.
        """
        super().__init__(**kwargs)
        self._widths = 0.5 * np.asarray(widths).ravel()
        self._heights = 0.5 * np.asarray(heights).ravel()
        self._angles = np.deg2rad(angles).ravel()
        self._units = units
        self.set_transform(transforms.IdentityTransform())
        self._transforms = np.empty((0, 3, 3))
        self._paths = [mpath.Path.unit_circle()]

    def _set_transforms(self):
        """Calculate transforms immediately before drawing."""

        ax = self.axes
        fig = self.figure

        if self._units == 'xy':
            sc = 1
        elif self._units == 'x':
            sc = ax.bbox.width / ax.viewLim.width
        elif self._units == 'y':
            sc = ax.bbox.height / ax.viewLim.height
        elif self._units == 'inches':
            sc = fig.dpi
        elif self._units == 'points':
            sc = fig.dpi / 72.0
        elif self._units == 'width':
            sc = ax.bbox.width
        elif self._units == 'height':
            sc = ax.bbox.height
        elif self._units == 'dots':
            sc = 1.0
        else:
            raise ValueError(f'Unrecognized units: {self._units!r}')

        self._transforms = np.zeros((len(self._widths), 3, 3))
        widths = self._widths * sc
        heights = self._heights * sc
        sin_angle = np.sin(self._angles)
        cos_angle = np.cos(self._angles)
        self._transforms[:, 0, 0] = widths * cos_angle
        self._transforms[:, 0, 1] = heights * -sin_angle
        self._transforms[:, 1, 0] = widths * sin_angle
        self._transforms[:, 1, 1] = heights * cos_angle
        self._transforms[:, 2, 2] = 1.0

        _affine = transforms.Affine2D
        if self._units == 'xy':
            m = ax.transData.get_affine().get_matrix().copy()
            m[:2, 2:] = 0
            self.set_transform(_affine(m))

    @artist.allow_rasterization
    def draw(self, renderer):
        self._set_transforms()
        super().draw(renderer)


class PatchCollection(Collection):
    """
    A generic collection of patches.

    This makes it easier to assign a colormap to a heterogeneous
    collection of patches.

    This also may improve plotting speed, since PatchCollection will
    draw faster than a large number of patches.
    """

    def __init__(self, patches, match_original=False, **kwargs):
        """
        *patches*
            a sequence of Patch objects.  This list may include
            a heterogeneous assortment of different patch types.

        *match_original*
            If True, use the colors and linewidths of the original
            patches.  If False, new colors may be assigned by
            providing the standard collection arguments, facecolor,
            edgecolor, linewidths, norm or cmap.

        If any of *edgecolors*, *facecolors*, *linewidths*, *antialiaseds* are
        None, they default to their `.rcParams` patch setting, in sequence
        form.

        The use of `~matplotlib.cm.ScalarMappable` functionality is optional.
        If the `~matplotlib.cm.ScalarMappable` matrix ``_A`` has been set (via
        a call to `~.ScalarMappable.set_array`), at draw time a call to scalar
        mappable will be made to set the face colors.
        """

        if match_original:
            def determine_facecolor(patch):
                if patch.get_fill():
                    return patch.get_facecolor()
                return [0, 0, 0, 0]

            kwargs['facecolors'] = [determine_facecolor(p) for p in patches]
            kwargs['edgecolors'] = [p.get_edgecolor() for p in patches]
            kwargs['linewidths'] = [p.get_linewidth() for p in patches]
            kwargs['linestyles'] = [p.get_linestyle() for p in patches]
            kwargs['antialiaseds'] = [p.get_antialiased() for p in patches]

        super().__init__(**kwargs)

        self.set_paths(patches)

    def set_paths(self, patches):
        paths = [p.get_transform().transform_path(p.get_path())
                 for p in patches]
        self._paths = paths


class TriMesh(Collection):
    """
    Class for the efficient drawing of a triangular mesh using Gouraud shading.

    A triangular mesh is a `~matplotlib.tri.Triangulation` object.
    """
    def __init__(self, triangulation, **kwargs):
        super().__init__(**kwargs)
        self._triangulation = triangulation
        self._shading = 'gouraud'

        self._bbox = transforms.Bbox.unit()

        # Unfortunately this requires a copy, unless Triangulation
        # was rewritten.
        xy = np.hstack((triangulation.x.reshape(-1, 1),
                        triangulation.y.reshape(-1, 1)))
        self._bbox.update_from_data_xy(xy)

    def get_paths(self):
        if self._paths is None:
            self.set_paths()
        return self._paths

    def set_paths(self):
        self._paths = self.convert_mesh_to_paths(self._triangulation)

    @staticmethod
    def convert_mesh_to_paths(tri):
        """
        Convert a given mesh into a sequence of `.Path` objects.

        This function is primarily of use to implementers of backends that do
        not directly support meshes.
        """
        triangles = tri.get_masked_triangles()
        verts = np.stack((tri.x[triangles], tri.y[triangles]), axis=-1)
        return [mpath.Path(x) for x in verts]

    @artist.allow_rasterization
    def draw(self, renderer):
        if not self.get_visible():
            return
        renderer.open_group(self.__class__.__name__, gid=self.get_gid())
        transform = self.get_transform()

        # Get a list of triangles and the color at each vertex.
        tri = self._triangulation
        triangles = tri.get_masked_triangles()

        verts = np.stack((tri.x[triangles], tri.y[triangles]), axis=-1)

        self.update_scalarmappable()
        colors = self._facecolors[triangles]

        gc = renderer.new_gc()
        self._set_gc_clip(gc)
        gc.set_linewidth(self.get_linewidth()[0])
        renderer.draw_gouraud_triangles(gc, verts, colors, transform.frozen())
        gc.restore()
        renderer.close_group(self.__class__.__name__)


class QuadMesh(Collection):
    r"""
    Class for the efficient drawing of a quadrilateral mesh.

    A quadrilateral mesh is a grid of M by N adjacent quadrilaterals that are
    defined via a (M+1, N+1) grid of vertices. The quadrilateral (m, n) is
    defined by the vertices ::

               (m+1, n) ----------- (m+1, n+1)
                  /                   /
                 /                 /
                /               /
            (m, n) -------- (m, n+1)

    The mesh need not be regular and the polygons need not be convex.

    Parameters
    ----------
    coordinates : (M+1, N+1, 2) array-like
        The vertices. ``coordinates[m, n]`` specifies the (x, y) coordinates
        of vertex (m, n).

    antialiased : bool, default: True

    shading : {'flat', 'gouraud'}, default: 'flat'

    Notes
    -----
    Unlike other `.Collection`\s, the default *pickradius* of `.QuadMesh` is 0,
    i.e. `~.Artist.contains` checks whether the test point is within any of the
    mesh quadrilaterals.

    There exists a deprecated API version ``QuadMesh(M, N, coords)``, where
    the dimensions are given explicitly and ``coords`` is a (M*N, 2)
    array-like. This has been deprecated in Matplotlib 3.5. The following
    describes the semantics of this deprecated API.

    A quadrilateral mesh consists of a grid of vertices.
    The dimensions of this array are (*meshWidth* + 1, *meshHeight* + 1).
    Each vertex in the mesh has a different set of "mesh coordinates"
    representing its position in the topology of the mesh.
    For any values (*m*, *n*) such that 0 <= *m* <= *meshWidth*
    and 0 <= *n* <= *meshHeight*, the vertices at mesh coordinates
    (*m*, *n*), (*m*, *n* + 1), (*m* + 1, *n* + 1), and (*m* + 1, *n*)
    form one of the quadrilaterals in the mesh. There are thus
    (*meshWidth* * *meshHeight*) quadrilaterals in the mesh.  The mesh
    need not be regular and the polygons need not be convex.

    A quadrilateral mesh is represented by a (2 x ((*meshWidth* + 1) *
    (*meshHeight* + 1))) numpy array *coordinates*, where each row is
    the *x* and *y* coordinates of one of the vertices.  To define the
    function that maps from a data point to its corresponding color,
    use the :meth:`set_cmap` method.  Each of these arrays is indexed in
    row-major order by the mesh coordinates of the vertex (or the mesh
    coordinates of the lower left vertex, in the case of the colors).

    For example, the first entry in *coordinates* is the coordinates of the
    vertex at mesh coordinates (0, 0), then the one at (0, 1), then at (0, 2)
    .. (0, meshWidth), (1, 0), (1, 1), and so on.
    """

    def __init__(self, *args, **kwargs):
        # signature deprecation since="3.5": Change to new signature after the
        # deprecation has expired. Also remove setting __init__.__signature__,
        # and remove the Notes from the docstring.
        params = _api.select_matching_signature(
            [
                lambda meshWidth, meshHeight, coordinates, antialiased=True,
                       shading='flat', **kwargs: locals(),
                lambda coordinates, antialiased=True, shading='flat', **kwargs:
                       locals()
            ],
            *args, **kwargs).values()
        *old_w_h, coords, antialiased, shading, kwargs = params
        if old_w_h:  # The old signature matched.
            _api.warn_deprecated(
                "3.5",
                message="This usage of Quadmesh is deprecated: Parameters "
                        "meshWidth and meshHeights will be removed; "
                        "coordinates must be 2D; all parameters except "
                        "coordinates will be keyword-only.")
            w, h = old_w_h
            coords = np.asarray(coords, np.float64).reshape((h + 1, w + 1, 2))
        kwargs.setdefault("pickradius", 0)
        # end of signature deprecation code

        _api.check_shape((None, None, 2), coordinates=coords)
        self._coordinates = coords
        self._antialiased = antialiased
        self._shading = shading
        self._bbox = transforms.Bbox.unit()
        self._bbox.update_from_data_xy(self._coordinates.reshape(-1, 2))
        # super init delayed after own init because array kwarg requires
        # self._coordinates and self._shading
        super().__init__(**kwargs)
<<<<<<< HEAD
        self.set_mouseover(False)
=======
        self.mouseover = False
>>>>>>> a4ba321f

    # Only needed during signature deprecation
    __init__.__signature__ = inspect.signature(
        lambda self, coordinates, *,
               antialiased=True, shading='flat', pickradius=0, **kwargs: None)

    def get_paths(self):
        if self._paths is None:
            self.set_paths()
        return self._paths

    def set_paths(self):
        self._paths = self._convert_mesh_to_paths(self._coordinates)
        self.stale = True

    def set_array(self, A):
        """
        Set the data values.

        Parameters
        ----------
        A : (M, N) array-like or M*N array-like
            If the values are provided as a 2D grid, the shape must match the
            coordinates grid. If the values are 1D, they are reshaped to 2D.
            M, N follow from the coordinates grid, where the coordinates grid
            shape is (M, N) for 'gouraud' *shading* and (M+1, N+1) for 'flat'
            shading.
        """
        height, width = self._coordinates.shape[0:-1]
        misshapen_data = False
        faulty_data = False

        if self._shading == 'flat':
            h, w = height-1, width-1
        else:
            h, w = height, width

        if A is not None:
            shape = np.shape(A)
            if len(shape) == 1:
                if shape[0] != (h*w):
                    faulty_data = True
            elif shape != (h, w):
                if np.prod(shape) == (h * w):
                    misshapen_data = True
                else:
                    faulty_data = True

            if misshapen_data:
                _api.warn_deprecated(
                    "3.5", message=f"For X ({width}) and Y ({height}) "
                    f"with {self._shading} shading, the expected shape of "
                    f"A is ({h}, {w}). Passing A ({A.shape}) is deprecated "
                    "since %(since)s and will become an error %(removal)s.")

            if faulty_data:
                raise TypeError(
                    f"Dimensions of A {A.shape} are incompatible with "
                    f"X ({width}) and/or Y ({height})")

        return super().set_array(A)

    def get_datalim(self, transData):
        return (self.get_transform() - transData).transform_bbox(self._bbox)

    def get_coordinates(self):
        """
        Return the vertices of the mesh as an (M+1, N+1, 2) array.

        M, N are the number of quadrilaterals in the rows / columns of the
        mesh, corresponding to (M+1, N+1) vertices.
        The last dimension specifies the components (x, y).
        """
        return self._coordinates

    @staticmethod
    @_api.deprecated("3.5", alternative="`QuadMesh(coordinates).get_paths()"
                     "<.QuadMesh.get_paths>`")
    def convert_mesh_to_paths(meshWidth, meshHeight, coordinates):
        return QuadMesh._convert_mesh_to_paths(coordinates)

    @staticmethod
    def _convert_mesh_to_paths(coordinates):
        """
        Convert a given mesh into a sequence of `.Path` objects.

        This function is primarily of use to implementers of backends that do
        not directly support quadmeshes.
        """
        if isinstance(coordinates, np.ma.MaskedArray):
            c = coordinates.data
        else:
            c = coordinates
        points = np.concatenate([
            c[:-1, :-1],
            c[:-1, 1:],
            c[1:, 1:],
            c[1:, :-1],
            c[:-1, :-1]
        ], axis=2).reshape((-1, 5, 2))
        return [mpath.Path(x) for x in points]

    @_api.deprecated("3.5")
    def convert_mesh_to_triangles(self, meshWidth, meshHeight, coordinates):
        return self._convert_mesh_to_triangles(coordinates)

    def _convert_mesh_to_triangles(self, coordinates):
        """
        Convert a given mesh into a sequence of triangles, each point
        with its own color.  The result can be used to construct a call to
        `~.RendererBase.draw_gouraud_triangle`.
        """
        if isinstance(coordinates, np.ma.MaskedArray):
            p = coordinates.data
        else:
            p = coordinates

        p_a = p[:-1, :-1]
        p_b = p[:-1, 1:]
        p_c = p[1:, 1:]
        p_d = p[1:, :-1]
        p_center = (p_a + p_b + p_c + p_d) / 4.0
        triangles = np.concatenate([
            p_a, p_b, p_center,
            p_b, p_c, p_center,
            p_c, p_d, p_center,
            p_d, p_a, p_center,
        ], axis=2).reshape((-1, 3, 2))

        c = self.get_facecolor().reshape((*coordinates.shape[:2], 4))
        c_a = c[:-1, :-1]
        c_b = c[:-1, 1:]
        c_c = c[1:, 1:]
        c_d = c[1:, :-1]
        c_center = (c_a + c_b + c_c + c_d) / 4.0
        colors = np.concatenate([
            c_a, c_b, c_center,
            c_b, c_c, c_center,
            c_c, c_d, c_center,
            c_d, c_a, c_center,
        ], axis=2).reshape((-1, 3, 4))

        return triangles, colors

    @artist.allow_rasterization
    def draw(self, renderer):
        if not self.get_visible():
            return
        renderer.open_group(self.__class__.__name__, self.get_gid())
        transform = self.get_transform()
<<<<<<< HEAD
        offset_trf = self.get_offset_transform()
=======
        transOffset = self.get_offset_transform()
>>>>>>> a4ba321f
        offsets = self.get_offsets()

        if self.have_units():
            xs = self.convert_xunits(offsets[:, 0])
            ys = self.convert_yunits(offsets[:, 1])
            offsets = np.column_stack([xs, ys])

        self.update_scalarmappable()

        if not transform.is_affine:
            coordinates = self._coordinates.reshape((-1, 2))
            coordinates = transform.transform(coordinates)
            coordinates = coordinates.reshape(self._coordinates.shape)
            transform = transforms.IdentityTransform()
        else:
            coordinates = self._coordinates

        if not offset_trf.is_affine:
            offsets = offset_trf.transform_non_affine(offsets)
            offset_trf = offset_trf.get_affine()

        gc = renderer.new_gc()
        gc.set_snap(self.get_snap())
        self._set_gc_clip(gc)
        gc.set_linewidth(self.get_linewidth()[0])

        if self._shading == 'gouraud':
            triangles, colors = self._convert_mesh_to_triangles(coordinates)
            renderer.draw_gouraud_triangles(
                gc, triangles, colors, transform.frozen())
        else:
            renderer.draw_quad_mesh(
                gc, transform.frozen(),
                coordinates.shape[1] - 1, coordinates.shape[0] - 1,
                coordinates, offsets, offset_trf,
                # Backends expect flattened rgba arrays (n*m, 4) for fc and ec
                self.get_facecolor().reshape((-1, 4)),
                self._antialiased, self.get_edgecolors().reshape((-1, 4)))
        gc.restore()
        renderer.close_group(self.__class__.__name__)
        self.stale = False

    def get_cursor_data(self, event):
        contained, info = self.contains(event)
<<<<<<< HEAD
        if contained and self.get_array() is not None:
            return self.get_array().ravel()[info["ind"]]
        return None
=======
        if len(info["ind"]) == 1:
            ind, = info["ind"]
            array = self.get_array()
            if array is not None:
                return array[ind]
            else:
                return None
        else:
            return None
>>>>>>> a4ba321f
<|MERGE_RESOLUTION|>--- conflicted
+++ resolved
@@ -197,27 +197,9 @@
             # Broadcast (2,) -> (1, 2) but nothing else.
             if offsets.shape == (2,):
                 offsets = offsets[None, :]
-<<<<<<< HEAD
+
         self._offsets = offsets
-
         self._offset_transform = offset_transform
-=======
-        elif transOffset is not None:
-            _api.warn_deprecated(
-                '3.5',
-                removal='3.6',
-                message='Passing *transOffset* without *offsets* has no '
-                        'effect. This behavior is deprecated since %(since)s '
-                        'and %(removal)s, *transOffset* will begin having an '
-                        'effect regardless of *offsets*. In the meantime, if '
-                        'you wish to set *transOffset*, call '
-                        'collection.set_offset_transform(transOffset) '
-                        'explicitly.')
-            transOffset = None
-
-        self._offsets = offsets
-        self._transOffset = transOffset
->>>>>>> a4ba321f
 
         self._path_effects = None
         self._internal_update(kwargs)
@@ -271,17 +253,10 @@
         # 3. otherwise return a null Bbox.
 
         transform = self.get_transform()
-<<<<<<< HEAD
         offset_trf = self.get_offset_transform()
         if not (isinstance(offset_trf, transforms.IdentityTransform)
                 or offset_trf.contains_branch(transData)):
             # if the offsets are in some coords other than data,
-=======
-        transOffset = self.get_offset_transform()
-        if not (isinstance(transOffset, transforms.IdentityTransform)
-                or transOffset.contains_branch(transData)):
-            # if there are offsets but in some coords other than data,
->>>>>>> a4ba321f
             # then don't use them for autoscaling.
             return transforms.Bbox.null()
         offsets = self.get_offsets()
@@ -299,17 +274,10 @@
             # be careful to only apply the affine part that remains.
 
         if any(transform.contains_branch_seperately(transData)):
-<<<<<<< HEAD
-=======
-            if isinstance(offsets, np.ma.MaskedArray):
-                offsets = offsets.filled(np.nan)
-            # get_path_collection_extents handles nan but not masked arrays
->>>>>>> a4ba321f
             # collections that are just in data units (like quiver)
             # can properly have the axes limits set by their shape +
             # offset.  LineCollections that have no offsets can
             # also use this algorithm (like streamplot).
-<<<<<<< HEAD
             if isinstance(offsets, np.ma.MaskedArray):
                 offsets = offsets.filled(np.nan)
                 # get_path_collection_extents handles nan but not masked arrays
@@ -318,13 +286,6 @@
                 self.get_transforms(),
                 offset_trf.transform_non_affine(offsets),
                 offset_trf.get_affine().frozen())
-=======
-            return mpath.get_path_collection_extents(
-                transform.get_affine() - transData, paths,
-                self.get_transforms(),
-                transOffset.transform_non_affine(offsets),
-                transOffset.get_affine().frozen())
->>>>>>> a4ba321f
 
         # NOTE: None is the default case where no offsets were passed in
         if self._offsets is not None:
@@ -333,12 +294,7 @@
             # (i.e. like scatter). We can't uniquely set limits based on
             # those shapes, so we just set the limits based on their
             # location.
-<<<<<<< HEAD
             offsets = (offset_trf - transData).transform(offsets)
-=======
-
-            offsets = (transOffset - transData).transform(offsets)
->>>>>>> a4ba321f
             # note A-B means A B^{-1}
             offsets = np.ma.masked_invalid(offsets)
             if not offsets.mask.all():
@@ -356,11 +312,7 @@
         # Helper for drawing and hit testing.
 
         transform = self.get_transform()
-<<<<<<< HEAD
         offset_trf = self.get_offset_transform()
-=======
-        transOffset = self.get_offset_transform()
->>>>>>> a4ba321f
         offsets = self.get_offsets()
         paths = self.get_paths()
 
@@ -2049,11 +2001,7 @@
         # super init delayed after own init because array kwarg requires
         # self._coordinates and self._shading
         super().__init__(**kwargs)
-<<<<<<< HEAD
         self.set_mouseover(False)
-=======
-        self.mouseover = False
->>>>>>> a4ba321f
 
     # Only needed during signature deprecation
     __init__.__signature__ = inspect.signature(
@@ -2204,11 +2152,7 @@
             return
         renderer.open_group(self.__class__.__name__, self.get_gid())
         transform = self.get_transform()
-<<<<<<< HEAD
         offset_trf = self.get_offset_transform()
-=======
-        transOffset = self.get_offset_transform()
->>>>>>> a4ba321f
         offsets = self.get_offsets()
 
         if self.have_units():
@@ -2253,18 +2197,6 @@
 
     def get_cursor_data(self, event):
         contained, info = self.contains(event)
-<<<<<<< HEAD
         if contained and self.get_array() is not None:
             return self.get_array().ravel()[info["ind"]]
-        return None
-=======
-        if len(info["ind"]) == 1:
-            ind, = info["ind"]
-            array = self.get_array()
-            if array is not None:
-                return array[ind]
-            else:
-                return None
-        else:
-            return None
->>>>>>> a4ba321f
+        return None