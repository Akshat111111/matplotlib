#!/usr/bin/python
# art3d.py, original mplot3d version by John Porter
# Parts rewritten by Reinier Heeres <reinier@heeres.eu>
# Minor additions by Ben Axelrod <baxelrod@coroware.com>

'''
Module containing 3D artist code and functions to convert 2D
artists into 3D versions which can be added to an Axes3D.
'''
<<<<<<< HEAD
from __future__ import absolute_import, division, print_function, unicode_literals
=======
from __future__ import (absolute_import, division, print_function,
                        unicode_literals)
>>>>>>> d5f98765

import six
from six.moves import zip

from matplotlib import lines, text as mtext, path as mpath, colors as mcolors
from matplotlib.collections import Collection, LineCollection, \
        PolyCollection, PatchCollection
from matplotlib.cm import ScalarMappable
from matplotlib.patches import Patch
from matplotlib.colors import Normalize
from matplotlib.cbook import iterable

import warnings
import numpy as np
import math
from . import proj3d

def norm_angle(a):
    """Return angle between -180 and +180"""
    a = (a + 360) % 360
    if a > 180:
        a = a - 360
    return a

def norm_text_angle(a):
    """Return angle between -90 and +90"""
    a = (a + 180) % 180
    if a > 90:
        a = a - 180
    return a

def get_dir_vector(zdir):
    if zdir == 'x':
        return np.array((1, 0, 0))
    elif zdir == 'y':
        return np.array((0, 1, 0))
    elif zdir == 'z':
        return np.array((0, 0, 1))
    elif zdir is None:
        return np.array((0, 0, 0))
    elif iterable(zdir) and len(zdir) == 3:
        return zdir
    else:
        raise ValueError("'x', 'y', 'z', None or vector of length 3 expected")

class Text3D(mtext.Text):
    '''
    Text object with 3D position and (in the future) direction.
    '''

    def __init__(self, x=0, y=0, z=0, text='', zdir='z', **kwargs):
        '''
        *x*, *y*, *z*  Position of text
        *text*         Text string to display
        *zdir*         Direction of text

        Keyword arguments are passed onto :func:`~matplotlib.text.Text`.
        '''
        mtext.Text.__init__(self, x, y, text, **kwargs)
        self.set_3d_properties(z, zdir)

    def set_3d_properties(self, z=0, zdir='z'):
        x, y = self.get_position()
        self._position3d = np.array((x, y, z))
        self._dir_vec = get_dir_vector(zdir)

    def draw(self, renderer):
        proj = proj3d.proj_trans_points([self._position3d, \
                self._position3d + self._dir_vec], renderer.M)
        dx = proj[0][1] - proj[0][0]
        dy = proj[1][1] - proj[1][0]
        if dx==0. and dy==0.:
            # atan2 raises ValueError: math domain error on 0,0
            angle = 0.
        else:
            angle = math.degrees(math.atan2(dy, dx))
        self.set_position((proj[0][0], proj[1][0]))
        self.set_rotation(norm_text_angle(angle))
        mtext.Text.draw(self, renderer)

def text_2d_to_3d(obj, z=0, zdir='z'):
    """Convert a Text to a Text3D object."""
    obj.__class__ = Text3D
    obj.set_3d_properties(z, zdir)

class Line3D(lines.Line2D):
    '''
    3D line object.
    '''

    def __init__(self, xs, ys, zs, *args, **kwargs):
        '''
        Keyword arguments are passed onto :func:`~matplotlib.lines.Line2D`.
        '''
        lines.Line2D.__init__(self, [], [], *args, **kwargs)
        self._verts3d = xs, ys, zs

    def set_3d_properties(self, zs=0, zdir='z'):
        xs = self.get_xdata()
        ys = self.get_ydata()

        try:
            # If *zs* is a list or array, then this will fail and
            # just proceed to juggle_axes().
            zs = float(zs)
            zs = [zs for x in xs]
        except TypeError:
            pass
        self._verts3d = juggle_axes(xs, ys, zs, zdir)

    def draw(self, renderer):
        xs3d, ys3d, zs3d = self._verts3d
        xs, ys, zs = proj3d.proj_transform(xs3d, ys3d, zs3d, renderer.M)
        self.set_data(xs, ys)
        lines.Line2D.draw(self, renderer)

def line_2d_to_3d(line, zs=0, zdir='z'):
    '''
    Convert a 2D line to 3D.
    '''
    line.__class__ = Line3D
    line.set_3d_properties(zs, zdir)

def path_to_3d_segment(path, zs=0, zdir='z'):
    '''Convert a path to a 3D segment.'''

    if not iterable(zs):
        zs = np.ones(len(path)) * zs

    seg = []
    pathsegs = path.iter_segments(simplify=False, curves=False)
    for (((x, y), code), z) in zip(pathsegs, zs):
        seg.append((x, y, z))
    seg3d = [juggle_axes(x, y, z, zdir) for (x, y, z) in seg]
    return seg3d

def paths_to_3d_segments(paths, zs=0, zdir='z'):
    '''
    Convert paths from a collection object to 3D segments.
    '''

    if not iterable(zs):
        zs = np.ones(len(paths)) * zs

    segments = []
    for path, pathz in zip(paths, zs):
        segments.append(path_to_3d_segment(path, pathz, zdir))
    return segments

class Line3DCollection(LineCollection):
    '''
    A collection of 3D lines.
    '''

    def __init__(self, segments, *args, **kwargs):
        '''
        Keyword arguments are passed onto :func:`~matplotlib.collections.LineCollection`.
        '''
        LineCollection.__init__(self, segments, *args, **kwargs)

    def set_sort_zpos(self,val):
        '''Set the position to use for z-sorting.'''
        self._sort_zpos = val

    def set_segments(self, segments):
        '''
        Set 3D segments
        '''
        self._segments3d = np.asanyarray(segments)
        LineCollection.set_segments(self, [])

    def do_3d_projection(self, renderer):
        '''
        Project the points according to renderer matrix.
        '''
        xyslist = [
            proj3d.proj_trans_points(points, renderer.M) for points in
            self._segments3d]
        segments_2d = [list(zip(xs, ys)) for (xs, ys, zs) in xyslist]
        LineCollection.set_segments(self, segments_2d)

        # FIXME
        minz = 1e9
        for (xs, ys, zs) in xyslist:
            minz = min(minz, min(zs))
        return minz

    def draw(self, renderer, project=False):
        if project:
            self.do_3d_projection(renderer)
        LineCollection.draw(self, renderer)

def line_collection_2d_to_3d(col, zs=0, zdir='z'):
    """Convert a LineCollection to a Line3DCollection object."""
    segments3d = paths_to_3d_segments(col.get_paths(), zs, zdir)
    col.__class__ = Line3DCollection
    col.set_segments(segments3d)

class Patch3D(Patch):
    '''
    3D patch object.
    '''

    def __init__(self, *args, **kwargs):
        zs = kwargs.pop('zs', [])
        zdir = kwargs.pop('zdir', 'z')
        Patch.__init__(self, *args, **kwargs)
        self.set_3d_properties(zs, zdir)

    def set_3d_properties(self, verts, zs=0, zdir='z'):
        if not iterable(zs):
            zs = np.ones(len(verts)) * zs

        self._segment3d = [juggle_axes(x, y, z, zdir) \
                for ((x, y), z) in zip(verts, zs)]
        self._facecolor3d = Patch.get_facecolor(self)

    def get_path(self):
        return self._path2d

    def get_facecolor(self):
        return self._facecolor2d

    def do_3d_projection(self, renderer):
        s = self._segment3d
        xs, ys, zs = list(zip(*s))
        vxs, vys,vzs, vis = proj3d.proj_transform_clip(xs, ys, zs, renderer.M)
        self._path2d = mpath.Path(list(zip(vxs, vys)))
        # FIXME: coloring
        self._facecolor2d = self._facecolor3d
        return min(vzs)

    def draw(self, renderer):
        Patch.draw(self, renderer)


class PathPatch3D(Patch3D):
    '''
    3D PathPatch object.
    '''

    def __init__(self, path, **kwargs):
        zs = kwargs.pop('zs', [])
        zdir = kwargs.pop('zdir', 'z')
        Patch.__init__(self, **kwargs)
        self.set_3d_properties(path, zs, zdir)

    def set_3d_properties(self, path, zs=0, zdir='z'):
        Patch3D.set_3d_properties(self, path.vertices, zs=zs, zdir=zdir)
        self._code3d = path.codes

    def do_3d_projection(self, renderer):
        s = self._segment3d
        xs, ys, zs = list(zip(*s))
        vxs, vys,vzs, vis = proj3d.proj_transform_clip(xs, ys, zs, renderer.M)
        self._path2d = mpath.Path(list(zip(vxs, vys)), self._code3d)
        # FIXME: coloring
        self._facecolor2d = self._facecolor3d
        return min(vzs)

def get_patch_verts(patch):
    """Return a list of vertices for the path of a patch."""
    trans = patch.get_patch_transform()
    path =  patch.get_path()
    polygons = path.to_polygons(trans)
    if len(polygons):
        return polygons[0]
    else:
        return []

def patch_2d_to_3d(patch, z=0, zdir='z'):
    """Convert a Patch to a Patch3D object."""
    verts = get_patch_verts(patch)
    patch.__class__ = Patch3D
    patch.set_3d_properties(verts, z, zdir)

def pathpatch_2d_to_3d(pathpatch, z=0, zdir='z'):
    """Convert a PathPatch to a PathPatch3D object."""
    path = pathpatch.get_path()
    trans = pathpatch.get_patch_transform()

    mpath = trans.transform_path(path)
    pathpatch.__class__ = PathPatch3D
    pathpatch.set_3d_properties(mpath, z, zdir)

class Patch3DCollection(PatchCollection):
    '''
    A collection of 3D patches.
    '''

    def __init__(self, *args, **kwargs):
        """
        Create a collection of flat 3D patches with its normal vector
        pointed in *zdir* direction, and located at *zs* on the *zdir*
        axis. 'zs' can be a scalar or an array-like of the same length as
        the number of patches in the collection.

        Constructor arguments are the same as for
        :class:`~matplotlib.collections.PatchCollection`. In addition,
        keywords *zs=0* and *zdir='z'* are available.

        """
        zs = kwargs.pop('zs', 0)
        zdir = kwargs.pop('zdir', 'z')
        PatchCollection.__init__(self, *args, **kwargs)
        self._old_draw = lambda x: PatchCollection.draw(self, x)
        self.set_3d_properties(zs, zdir)


    def set_sort_zpos(self,val):
        '''Set the position to use for z-sorting.'''
        self._sort_zpos = val

    def set_3d_properties(self, zs, zdir):
        # Force the collection to initialize the face and edgecolors
        # just in case it is a scalarmappable with a colormap.
        self.update_scalarmappable()
        offsets = self.get_offsets()
        if len(offsets) > 0:
            xs, ys = list(zip(*offsets))
        else:
            xs = []
            ys = []
        self._offsets3d = juggle_axes(xs, ys, np.atleast_1d(zs), zdir)
        self._facecolor3d = self.get_facecolor()
        self._edgecolor3d = self.get_edgecolor()

    def do_3d_projection(self, renderer):
        xs, ys, zs = self._offsets3d
        vxs, vys, vzs, vis = proj3d.proj_transform_clip(xs, ys, zs, renderer.M)
        #FIXME: mpl allows us no way to unset the collection alpha value
        self._alpha = None
        self.set_facecolors(zalpha(self._facecolor3d, vzs))
        self.set_edgecolors(zalpha(self._edgecolor3d, vzs))
        PatchCollection.set_offsets(self, list(zip(vxs, vys)))

        if vzs.size > 0 :
            return min(vzs)
        else :
            return np.nan

    def draw(self, renderer):
        self._old_draw(renderer)

def patch_collection_2d_to_3d(col, zs=0, zdir='z'):
    """Convert a PatchCollection to a Patch3DCollection object."""

    # The tricky part here is that there are several classes that are
    # derived from PatchCollection. We need to use the right draw method.
    col._old_draw = col.draw

    col.__class__ = Patch3DCollection
    col.set_3d_properties(zs, zdir)

class Poly3DCollection(PolyCollection):
    '''
    A collection of 3D polygons.
    '''

    def __init__(self, verts, *args, **kwargs):
        '''
        Create a Poly3DCollection.

        *verts* should contain 3D coordinates.

        Keyword arguments:
        zsort, see set_zsort for options.

        Note that this class does a bit of magic with the _facecolors
        and _edgecolors properties.
        '''

        self.set_zsort(kwargs.pop('zsort', True))

        PolyCollection.__init__(self, verts, *args, **kwargs)

    _zsort_functions = {
        'average': np.average,
        'min': np.min,
        'max': np.max,
    }

    def set_zsort(self, zsort):
        '''
        Set z-sorting behaviour:
            boolean: if True use default 'average'
            string: 'average', 'min' or 'max'
        '''

        if zsort is True:
            zsort = 'average'

        if zsort is not False:
            if zsort in self._zsort_functions:
                zsortfunc = self._zsort_functions[zsort]
            else:
                return False
        else:
            zsortfunc = None

        self._zsort = zsort
        self._sort_zpos = None
        self._zsortfunc = zsortfunc

    def get_vector(self, segments3d):
        """Optimize points for projection"""
        si = 0
        ei = 0
        segis = []
        points = []
        for p in segments3d:
            points.extend(p)
            ei = si+len(p)
            segis.append((si, ei))
            si = ei

        if len(segments3d) > 0 :
            xs, ys, zs = list(zip(*points))
        else :
            # We need this so that we can skip the bad unpacking from zip()
            xs, ys, zs = [], [], []

        ones = np.ones(len(xs))
        self._vec = np.array([xs, ys, zs, ones])
        self._segis = segis

    def set_verts(self, verts, closed=True):
        '''Set 3D vertices.'''
        self.get_vector(verts)
        # 2D verts will be updated at draw time
        PolyCollection.set_verts(self, [], closed)

    def set_3d_properties(self):
        # Force the collection to initialize the face and edgecolors
        # just in case it is a scalarmappable with a colormap.
        self.update_scalarmappable()
        self._sort_zpos = None
        self.set_zsort(True)
        self._facecolors3d = PolyCollection.get_facecolors(self)
        self._edgecolors3d = PolyCollection.get_edgecolors(self)

    def set_sort_zpos(self,val):
        '''Set the position to use for z-sorting.'''
        self._sort_zpos = val

    def do_3d_projection(self, renderer):
        '''
        Perform the 3D projection for this object.
        '''
        # FIXME: This may no longer be needed?
        if self._A is not None:
            self.update_scalarmappable()
            self._facecolors3d = self._facecolors

        txs, tys, tzs = proj3d.proj_transform_vec(self._vec, renderer.M)
        xyzlist = [(txs[si:ei], tys[si:ei], tzs[si:ei]) \
                for si, ei in self._segis]

        # This extra fuss is to re-order face / edge colors
        cface = self._facecolors3d
        cedge = self._edgecolors3d
        if len(cface) != len(xyzlist):
            cface = cface.repeat(len(xyzlist), axis=0)
        if len(cedge) != len(xyzlist):
            if len(cedge) == 0:
                cedge = cface
            cedge = cedge.repeat(len(xyzlist), axis=0)

        # if required sort by depth (furthest drawn first)
        if self._zsort:
            z_segments_2d = [(self._zsortfunc(zs), list(zip(xs, ys)), fc, ec) for
                    (xs, ys, zs), fc, ec in zip(xyzlist, cface, cedge)]
            z_segments_2d.sort(key=lambda x: x[0], reverse=True)
        else:
            raise ValueError("whoops")

        segments_2d = [s for z, s, fc, ec in z_segments_2d]
        PolyCollection.set_verts(self, segments_2d)

        self._facecolors2d = [fc for z, s, fc, ec in z_segments_2d]
        if len(self._edgecolors3d) == len(cface):
            self._edgecolors2d = [ec for z, s, fc, ec in z_segments_2d]
        else:
            self._edgecolors2d = self._edgecolors3d

        # Return zorder value
        if self._sort_zpos is not None:
            zvec = np.array([[0], [0], [self._sort_zpos], [1]])
            ztrans = proj3d.proj_transform_vec(zvec, renderer.M)
            return ztrans[2][0]
        elif tzs.size > 0 :
            # FIXME: Some results still don't look quite right.
            #        In particular, examine contourf3d_demo2.py
            #        with az = -54 and elev = -45.
            return np.min(tzs)
        else :
            return np.nan

    def set_facecolor(self, colors):
        PolyCollection.set_facecolor(self, colors)
        self._facecolors3d = PolyCollection.get_facecolor(self)
    set_facecolors = set_facecolor

    def set_edgecolor(self, colors):
        PolyCollection.set_edgecolor(self, colors)
        self._edgecolors3d = PolyCollection.get_edgecolor(self)
    set_edgecolors = set_edgecolor

    def get_facecolors(self):
        return self._facecolors2d
    get_facecolor = get_facecolors

    def get_edgecolors(self):
        return self._edgecolors2d
    get_edgecolor = get_edgecolors

    def draw(self, renderer):
        return Collection.draw(self, renderer)

def poly_collection_2d_to_3d(col, zs=0, zdir='z'):
    """Convert a PolyCollection to a Poly3DCollection object."""
    segments_3d = paths_to_3d_segments(col.get_paths(), zs, zdir)
    col.__class__ = Poly3DCollection
    col.set_verts(segments_3d)
    col.set_3d_properties()

def juggle_axes(xs, ys, zs, zdir):
    """
    Reorder coordinates so that 2D xs, ys can be plotted in the plane
    orthogonal to zdir. zdir is normally x, y or z. However, if zdir
    starts with a '-' it is interpreted as a compensation for rotate_axes.
    """
    if zdir == 'x':
        return zs, xs, ys
    elif zdir == 'y':
        return xs, zs, ys
    elif zdir[0] == '-':
        return rotate_axes(xs, ys, zs, zdir)
    else:
        return xs, ys, zs

def rotate_axes(xs, ys, zs, zdir):
    """
    Reorder coordinates so that the axes are rotated with zdir along
    the original z axis. Prepending the axis with a '-' does the
    inverse transform, so zdir can be x, -x, y, -y, z or -z
    """
    if zdir == 'x':
        return ys, zs, xs
    elif zdir == '-x':
        return zs, xs, ys

    elif zdir == 'y':
        return zs, xs, ys
    elif zdir == '-y':
        return ys, zs, xs

    else:
        return xs, ys, zs

def iscolor(c):
    try:
        if len(c) == 4 or len(c) == 3:
            if iterable(c[0]):
                return False
            if hasattr(c[0], '__float__'):
                return True
    except:
        return False
    return False

def get_colors(c, num):
    """Stretch the color argument to provide the required number num"""

    if type(c) == type("string"):
        c = mcolors.colorConverter.to_rgba(c)

    if iscolor(c):
        return [c] * num
    if len(c) == num:
        return c
    elif iscolor(c):
        return [c] * num
    elif len(c) == 0: #if edgecolor or facecolor is specified as 'none'
        return [[0,0,0,0]] * num
    elif iscolor(c[0]):
        return [c[0]] * num
    else:
        raise ValueError('unknown color format %s' % c)

def zalpha(colors, zs):
    """Modify the alphas of the color list according to depth"""
    # FIXME: This only works well if the points for *zs* are well-spaced
    #        in all three dimensions. Otherwise, at certain orientations,
    #        the min and max zs are very close together.
    #        Should really normalize against the viewing depth.
    colors = get_colors(colors, len(zs))
    if zs.size > 0 :
        norm = Normalize(min(zs), max(zs))
        sats = 1 - norm(zs) * 0.7
        colors = [(c[0], c[1], c[2], c[3] * s) for c, s in zip(colors, sats)]
    return colors<|MERGE_RESOLUTION|>--- conflicted
+++ resolved
@@ -7,12 +7,8 @@
 Module containing 3D artist code and functions to convert 2D
 artists into 3D versions which can be added to an Axes3D.
 '''
-<<<<<<< HEAD
-from __future__ import absolute_import, division, print_function, unicode_literals
-=======
 from __future__ import (absolute_import, division, print_function,
                         unicode_literals)
->>>>>>> d5f98765
 
 import six
 from six.moves import zip
